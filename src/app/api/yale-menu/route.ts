--- conflicted
+++ resolved
@@ -9,21 +9,6 @@
 /** JE page slug (works with the weeks/menu-type path) */
 const SCHOOL_SLUG = "jonathan-edwards-college"
 
-<<<<<<< HEAD
-type NutritionFact = {
-  name: string
-  amount?: number
-  unit?: string
-  percentDailyValue?: number
-  display?: string
-}
-
-type MenuItem = {
-  name: string
-  description?: string
-  calories?: number
-  nutritionFacts: NutritionFact[]
-=======
 /** --- Response types for the weeks/menu-type endpoint --- */
 type WeeksFood = {
   id?: number
@@ -49,7 +34,6 @@
 type MenuItem = {
   name: string
   description?: string
->>>>>>> e7377982
 }
 
 type MenuMeal = {
@@ -62,139 +46,13 @@
   meals: MenuMeal[]
 }
 
-<<<<<<< HEAD
-type WeeksMenuItem = {
-  food?: { id?: number; name?: string; description?: string | null }
-  station?: { name?: string } | null
-}
-
-type WeeksDay = {
-  date?: string
-  menu_items?: WeeksMenuItem[]
-}
-
-=======
 /** Supported meal keys */
->>>>>>> e7377982
 const TARGET_MEAL_KEYS = new Set(["lunch", "dinner"])
 
 const normalizeMealName = (m: string) =>
   m.trim().replace(/[-_]/g, " ").replace(/\s+/g, " ").replace(/(^|\s)([a-z])/g, (s) => s.toUpperCase())
 
-<<<<<<< HEAD
-const REQUEST_HEADERS: HeadersInit = {
-  "User-Agent": USER_AGENT,
-  Accept: "application/json",
-  Origin: "https://yaledining.nutrislice.com",
-  Referer: "https://yaledining.nutrislice.com/",
-  "Accept-Language": "en-US,en;q=0.9"
-}
-
-type NutritionLookup = Map<number, { calories?: number; nutritionFacts: NutritionFact[] }>
-
-const ensureNumber = (value: unknown): number | undefined => {
-  if (typeof value === "number" && Number.isFinite(value)) return value
-  if (typeof value === "string") {
-    const parsed = Number.parseFloat(value.replace(/[^0-9.\-]+/g, ""))
-    if (!Number.isNaN(parsed)) return parsed
-  }
-  return undefined
-}
-
-const isRecord = (value: unknown): value is Record<string, unknown> => typeof value === "object" && value !== null
-
-const pickString = (source: Record<string, unknown>, keys: string[]): string | undefined => {
-  for (const key of keys) {
-    const value = source[key]
-    if (typeof value === "string" && value.trim().length > 0) {
-      return value.trim()
-    }
-  }
-  return undefined
-}
-
-const pickNumber = (source: Record<string, unknown>, keys: string[]): number | undefined => {
-  for (const key of keys) {
-    const value = ensureNumber(source[key])
-    if (value != null) {
-      return value
-    }
-  }
-  return undefined
-}
-
-const normalizeFactList = (facts: unknown): NutritionFact[] => {
-  if (!Array.isArray(facts)) return []
-  return facts
-    .filter(isRecord)
-    .map((fact): NutritionFact | null => {
-      const name = pickString(fact, ["name", "label", "title"])
-      if (!name) return null
-      const amount = pickNumber(fact, ["amount", "value", "quantity", "grams"])
-      const unit = pickString(fact, ["unit", "unit_name", "uom", "unitShort"])
-      const percentDailyValue = pickNumber(fact, ["percentDailyValue", "percent_daily_value", "pdv", "daily_value_percent"])
-      const rawDisplay = pickString(fact, ["display", "display_value", "displayValue"])
-      const display = rawDisplay
-        ? rawDisplay
-        : amount != null
-          ? `${amount}${unit ? ` ${unit}` : ""}`.trim()
-          : undefined
-
-      return {
-        name,
-        amount,
-        unit,
-        percentDailyValue,
-        display
-      }
-    })
-    .filter((fact): fact is NutritionFact => Boolean(fact))
-}
-
-const extractCaloriesFromFacts = (facts: NutritionFact[]): number | undefined => {
-  const calorieFact = facts.find(f => f.name.toLowerCase().includes("calorie"))
-  return calorieFact?.amount ?? ensureNumber(calorieFact?.display)
-}
-
-async function fetchMenuItemNutrition(id: number) {
-  const url = `${NUTRISLICE_BASE_URL}/menuitem/${id}/?format=json`
-  const res = await fetch(url, {
-    headers: REQUEST_HEADERS,
-    cache: "no-store"
-  })
-  if (!res.ok) throw new Error(`menu item ${id} failed ${res.status}`)
-  const data = await res.json()
-  const facts = normalizeFactList(
-    data?.nutrition_facts ?? data?.nutritionFacts ?? data?.full_nutrition?.facts ?? data?.facts ?? data?.nutrition?.facts
-  )
-  const calories =
-    ensureNumber(data?.calories ?? data?.nutrition?.calories ?? data?.full_nutrition?.calories) ?? extractCaloriesFromFacts(facts)
-
-  return { calories, nutritionFacts: facts }
-}
-
-async function buildNutritionLookup(ids: number[]): Promise<NutritionLookup> {
-  const lookup: NutritionLookup = new Map()
-  const uniqueIds = Array.from(new Set(ids.filter((id): id is number => typeof id === "number")))
-  if (uniqueIds.length === 0) return lookup
-
-  await Promise.all(
-    uniqueIds.map(async id => {
-      try {
-        const info = await fetchMenuItemNutrition(id)
-        lookup.set(id, info)
-      } catch {
-        // ignore errors so a single item failure doesn't break the menu
-      }
-    })
-  )
-
-  return lookup
-}
-
-=======
 /** Minimal fallback so your route never 500s */
->>>>>>> e7377982
 const buildFallbackResponse = (date: string, error: string) =>
   NextResponse.json({
     date,
@@ -203,69 +61,10 @@
       {
         location: "Jonathan Edwards College",
         meals: [
-<<<<<<< HEAD
-          {
-            mealType: "Lunch",
-            items: [
-              {
-                name: "Grilled Chicken Bowl",
-                description: "Brown rice, roasted vegetables, chimichurri",
-                calories: 520,
-                nutritionFacts: [
-                  { name: "Calories", amount: 520, unit: "cal" },
-                  { name: "Protein", amount: 42, unit: "g" },
-                  { name: "Total Carbohydrate", amount: 48, unit: "g" },
-                  { name: "Total Fat", amount: 16, unit: "g" }
-                ]
-              },
-              {
-                name: "Seasonal Power Salad",
-                description: "Kale, quinoa, chickpeas, lemon tahini",
-                calories: 360,
-                nutritionFacts: [
-                  { name: "Calories", amount: 360, unit: "cal" },
-                  { name: "Protein", amount: 14, unit: "g" },
-                  { name: "Total Carbohydrate", amount: 42, unit: "g" },
-                  { name: "Dietary Fiber", amount: 8, unit: "g" }
-                ]
-              }
-            ]
-          },
-          {
-            mealType: "Dinner",
-            items: [
-              {
-                name: "Herb Roasted Salmon",
-                description: "Farro pilaf, citrus greens",
-                calories: 480,
-                nutritionFacts: [
-                  { name: "Calories", amount: 480, unit: "cal" },
-                  { name: "Protein", amount: 38, unit: "g" },
-                  { name: "Total Fat", amount: 22, unit: "g" },
-                  { name: "Total Carbohydrate", amount: 32, unit: "g" }
-                ]
-              },
-              {
-                name: "Mediterranean Grain Bowl",
-                description: "Bulgar wheat, roasted vegetables, hummus",
-                calories: 420,
-                nutritionFacts: [
-                  { name: "Calories", amount: 420, unit: "cal" },
-                  { name: "Protein", amount: 18, unit: "g" },
-                  { name: "Total Carbohydrate", amount: 54, unit: "g" },
-                  { name: "Dietary Fiber", amount: 10, unit: "g" }
-                ]
-              }
-            ]
-          },
-        ],
-      },
-=======
           { mealType: "Lunch", items: [] },
           { mealType: "Dinner", items: [] }
         ]
       }
->>>>>>> e7377982
     ],
     error
   })
@@ -278,20 +77,6 @@
   )}/menu-type/${encodeURIComponent(meal.toLowerCase())}/${y}/${m}/${d}/?format=json`
 
   const res = await fetch(url, {
-<<<<<<< HEAD
-    headers: REQUEST_HEADERS,
-    cache: "no-store"
-  })
-  if (!res.ok) throw new Error(`weeks menu failed ${res.status}`)
-  return res.json() as Promise<{
-    days?: WeeksDay[]
-  }>
-}
-
-// --- parse out items for the target date, skipping the null separators you saw in jq:
-function buildMealsFromWeeks(day: WeeksDay | undefined, nutritionLookup: NutritionLookup): MenuMeal[] {
-  const buckets: Record<string, MenuItem[]> = { Lunch: [], Dinner: [] }
-=======
     headers: {
       "User-Agent": USER_AGENT,
       Accept: "application/json",
@@ -309,31 +94,12 @@
 /** Convert the weeks/day payload to your MenuMeal[] (skip null separators, de-dupe by name) */
 function buildMealsFromWeeks(day: WeeksDay): MenuMeal[] {
   const items: MenuItem[] = []
->>>>>>> e7377982
 
   for (const mi of day.menu_items ?? []) {
     const name = mi?.food?.name
-<<<<<<< HEAD
-    if (id == null || !name) continue // skip null rows
-    const nutrition = typeof id === "number" ? nutritionLookup.get(id) : undefined
-    const item: MenuItem = {
-      name: String(name).trim(),
-      description: mi?.food?.description?.trim() || undefined,
-      calories: nutrition?.calories,
-      nutritionFacts: nutrition?.nutritionFacts ?? [],
-    }
-    // we don’t actually get the “meal” label per item in this payload,
-    // but this endpoint is already scoped to a single meal (dinner/lunch).
-    // We’ll just return it under a single bucket; the caller decides which one.
-    // (If you call for dinner, it’ll be Dinner; for lunch, Lunch.)
-    // We fill both here and pick the right one in the caller for simplicity.
-    buckets.Lunch.push(item)
-    buckets.Dinner.push(item)
-=======
     if (!name) continue // skip the null rows you saw in jq
     const description = mi?.food?.description?.trim() || undefined
     items.push({ name: String(name).trim(), description })
->>>>>>> e7377982
   }
 
   const deduped = dedupeByName(items)
@@ -368,21 +134,11 @@
     const day: WeeksDay | undefined = weeks?.days?.find((d) => d?.date === date)
     if (!day) return buildFallbackResponse(date, `No menu found for ${SCHOOL_SLUG} ${meal} on ${date}`)
 
-<<<<<<< HEAD
-    const itemIds = (day?.menu_items ?? [])
-      .map(entry => (typeof entry?.food?.id === "number" ? entry.food.id : null))
-      .filter((id): id is number => id !== null)
-    const nutritionLookup = await buildNutritionLookup(itemIds)
-
-    const meals = buildMealsFromWeeks(day, nutritionLookup)
-    const picked = meals.find(m => m.mealType.toLowerCase() === normalizeMealName(meal).toLowerCase()) ?? meals[0]
-=======
     const meals = buildMealsFromWeeks(day)
     const picked =
       meals.find((m) => m.mealType.toLowerCase() === normalizeMealName(meal).toLowerCase()) ??
       meals.find((m) => m.mealType.toLowerCase() === "dinner") ??
       meals[0]
->>>>>>> e7377982
 
     const payload: { date: string; source: "live"; menu: MenuLocation[] } = {
       date,
