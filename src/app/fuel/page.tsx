"use client"

import { useCallback, useEffect, useMemo, useState } from "react"
import { Card, CardContent, CardHeader, CardTitle } from "@/components/ui/card"
import { Button } from "@/components/ui/button"
import { Badge } from "@/components/ui/badge"
import { Input } from "@/components/ui/input"
import { Dialog, DialogContent, DialogHeader, DialogTitle, DialogTrigger } from "@/components/ui/dialog"
import { Table, TableBody, TableCell, TableHead, TableHeader, TableRow } from "@/components/ui/table"
import { Tabs, TabsContent, TabsList, TabsTrigger } from "@/components/ui/tabs"
import { Progress } from "@/components/ui/progress"
import {
  Apple,
  Plus,
  Droplets,
  Coffee,
  GlassWater,
  Zap,
  Target,
  Clock,
  Loader2,
  RefreshCcw
} from "lucide-react"

type MenuItem = {
  name: string
  description?: string
<<<<<<< HEAD
  calories?: number | null
=======
>>>>>>> 8c6f4866
}

type MenuMeal = {
  mealType: string
  items: MenuItem[]
}

type MenuLocation = {
  location: string
  meals: MenuMeal[]
}

// Mock data
const mockHydrationLogs = [
  { id: 1, date: "2024-01-15", ounces: 8, source: "cup", time: "08:00" },
  { id: 2, date: "2024-01-15", ounces: 12, source: "bottle", time: "10:30" },
  { id: 3, date: "2024-01-15", ounces: 8, source: "cup", time: "12:00" },
  { id: 4, date: "2024-01-15", ounces: 17, source: "shake", time: "14:00" },
  { id: 5, date: "2024-01-15", ounces: 8, source: "cup", time: "16:30" }
]

const mockMealLogs = [
  { 
    id: 1, 
    dateTime: "2024-01-15T08:00:00Z", 
    mealType: "breakfast", 
    calories: 450, 
    proteinG: 25, 
    notes: "Oatmeal with berries and protein powder",
    completed: true
  },
  { 
    id: 2, 
    dateTime: "2024-01-15T12:30:00Z", 
    mealType: "lunch", 
    calories: 650, 
    proteinG: 40, 
    notes: "Grilled chicken salad",
    completed: true
  },
  { 
    id: 3, 
    dateTime: "2024-01-15T18:00:00Z", 
    mealType: "dinner", 
    calories: 0, 
    proteinG: 0, 
    notes: "Planned: Salmon with quinoa",
    completed: false
  },
  { 
    id: 4, 
    dateTime: "2024-01-15T15:00:00Z", 
    mealType: "snack", 
    calories: 200, 
    proteinG: 15, 
    notes: "Greek yogurt with nuts",
    completed: true
  }
]

const getMealTypeIcon = (type: string) => {
  switch (type) {
    case "breakfast": return <Coffee className="h-4 w-4" />
    case "lunch": return <Apple className="h-4 w-4" />
    case "dinner": return <Apple className="h-4 w-4" />
    case "snack": return <Zap className="h-4 w-4" />
    default: return <Apple className="h-4 w-4" />
  }
}

const getMealTypeColor = (type: string) => {
  switch (type) {
    case "breakfast": return "bg-[#f2f6fb] text-[#1c4f8f] border-[#d7e3f5]"
    case "lunch": return "bg-[#d9e3f5] text-[#0f4d92] border-[#b3c7e6]"
    case "dinner": return "bg-[#c7dbf3] text-[#0f2f5b] border-[#a8c2e5]"
    case "snack": return "bg-[#e4f1ff] text-[#12467f] border-[#c5ddf5]"
    default: return "bg-[#e8f0fb] text-[#123a70] border-[#c7d7ee]"
  }
}

const getSourceIcon = (source: string) => {
  switch (source) {
    case "cup": return <Coffee className="h-4 w-4" />
    case "bottle": return <GlassWater className="h-4 w-4" />
    case "shake": return <Zap className="h-4 w-4" />
    default: return <Droplets className="h-4 w-4" />
  }
}

const formatTime = (dateString: string) => {
  const date = new Date(dateString)
  return date.toLocaleTimeString('en-US', { 
    hour: 'numeric', 
    minute: '2-digit',
    hour12: true 
  })
}

export default function Fuel() {
  const [hydrationLogs, setHydrationLogs] = useState(mockHydrationLogs)
  const [mealLogs, setMealLogs] = useState(mockMealLogs)
  const [activeTab, setActiveTab] = useState("meals")
  const [isAddHydrationOpen, setIsAddHydrationOpen] = useState(false)
  const [isAddMealOpen, setIsAddMealOpen] = useState(false)
  const [newHydration, setNewHydration] = useState({
    ounces: "",
    source: "cup"
  })
  const [newMeal, setNewMeal] = useState({
    mealType: "breakfast",
    calories: "",
    proteinG: "",
    notes: "",
    dateTime: new Date().toISOString()
  })
  const [menuDate, setMenuDate] = useState(new Date().toISOString().split("T")[0])
  const [menuData, setMenuData] = useState<MenuLocation[]>([])
  const [menuLoading, setMenuLoading] = useState(false)
  const [menuError, setMenuError] = useState<string | null>(null)
<<<<<<< HEAD
  const [menuSource, setMenuSource] = useState<"json" | "html" | "fallback" | null>(null)
=======
  const [menuSource, setMenuSource] = useState<"live" | "fallback" | null>(null)
>>>>>>> 8c6f4866

  const menuDateStrings = useMemo(() => {
    const baseDate = menuDate ? new Date(`${menuDate}T00:00:00`) : new Date()
    const selectedDate = Number.isNaN(baseDate.getTime()) ? new Date() : baseDate
    return {
      long: selectedDate.toLocaleDateString("en-US", {
        weekday: "long",
        month: "long",
        day: "numeric",
        year: "numeric"
      }),
      medium: selectedDate.toLocaleDateString("en-US", {
        month: "long",
        day: "numeric",
        year: "numeric"
      })
    }
  }, [menuDate])

  const resetMealForm = useCallback(() => {
    setNewMeal({
      mealType: "breakfast",
      calories: "",
      proteinG: "",
      notes: "",
      dateTime: new Date().toISOString()
    })
  }, [])

  const normalizeMealType = useCallback((value: string) => {
    const lower = value.toLowerCase()
    if (lower.includes("breakfast") || lower.includes("brunch")) return "breakfast"
    if (lower.includes("lunch") || lower.includes("midday")) return "lunch"
    if (lower.includes("dinner") || lower.includes("supper") || lower.includes("evening")) return "dinner"
    if (lower.includes("snack") || lower.includes("late") || lower.includes("grab")) return "snack"
    return "lunch"
  }, [])

  const handleAddFromMenu = useCallback(
    (mealTypeLabel: string, item: MenuItem, location: string) => {
      const normalizedType = normalizeMealType(mealTypeLabel)
      const scheduledDate = new Date(`${menuDate}T12:00:00`)
<<<<<<< HEAD
      const proteinMatch = item.description?.match(/protein\s+(\d{1,3})g/i)
      const inferredProtein = proteinMatch ? String(Number.parseInt(proteinMatch[1], 10)) : ""
      const locationSuffix = location ? ` (${location})` : ""
      const descriptionPart = item.description ? ` — ${item.description}` : ""
      setNewMeal({
        mealType: normalizedType,
        calories: item.calories != null ? String(item.calories) : "",
        proteinG: inferredProtein,
        notes: `${item.name}${descriptionPart}${locationSuffix}`,
=======
      setNewMeal({
        mealType: normalizedType,
        calories: "",
        proteinG: "",
        notes: `${item.name}${item.description ? ` — ${item.description}` : ""} (${location})`,
>>>>>>> 8c6f4866
        dateTime: scheduledDate.toISOString()
      })
      setIsAddMealOpen(true)
    },
    [menuDate, normalizeMealType]
  )

  const parseMenuHtml = useCallback(
    (html: string): MenuLocation[] => {
      const parser = new DOMParser()
      const doc = parser.parseFromString(html, "text/html")

      const candidateDateStrings = [menuDateStrings.long, menuDateStrings.medium].filter(Boolean) as string[]
      let container: Element | Document = doc

      if (candidateDateStrings.length > 0) {
        const headings = Array.from(doc.querySelectorAll("h1,h2,h3,h4,h5,h6"))
        const headingForDate = headings.find((heading) => {
          const text = heading.textContent?.trim() ?? ""
          return candidateDateStrings.some((target) => text.includes(target))
        })

        if (headingForDate) {
          let potentialContainer: Element | null = headingForDate.parentElement
          while (potentialContainer && potentialContainer !== doc.body) {
            if (potentialContainer.querySelector("li")) {
              container = potentialContainer
              break
            }
            potentialContainer = potentialContainer.parentElement
          }
          if (!potentialContainer && headingForDate.nextElementSibling) {
            container = headingForDate.nextElementSibling
          }
        }
      }

      const section = container instanceof Document ? container.body : container
      const nodes = Array.from(section.querySelectorAll("h1,h2,h3,h4,h5,h6,strong,b,li,p"))

      const locationPattern = /(college|hall|dining|commons|grill|kitchen|buttery|library)/i
      const mealPattern = /(breakfast|brunch|lunch|dinner|supper|snack|grab|late night|special)/i
<<<<<<< HEAD
      const skipWordPattern = /^(?:calories?|kcals?|nutrition(?:al)? facts?|allergens?)$/i

      const locationMap = new Map<string, Map<string, Map<string, MenuItem>>>()
=======

      const locationMap = new Map<string, Map<string, Set<string>>>()
>>>>>>> 8c6f4866

      const ensureBucket = (location: string, meal: string) => {
        const normalizedLocation = location || "General"
        const normalizedMeal = meal || "All Day"
        if (!locationMap.has(normalizedLocation)) {
          locationMap.set(normalizedLocation, new Map())
        }
        const mealMap = locationMap.get(normalizedLocation)!
        if (!mealMap.has(normalizedMeal)) {
<<<<<<< HEAD
          mealMap.set(normalizedMeal, new Map())
=======
          mealMap.set(normalizedMeal, new Set())
>>>>>>> 8c6f4866
        }
        return mealMap.get(normalizedMeal)!
      }

<<<<<<< HEAD
      const parseCaloriesValue = (value?: string | null) => {
        if (!value) return undefined
        const match = value.match(/(\d{2,4})/)
        if (!match) return undefined
        const numeric = Number.parseInt(match[1], 10)
        return Number.isNaN(numeric) ? undefined : numeric
      }

      const labelForMacro = (raw: string) => {
        const normalized = raw.toLowerCase()
        if (normalized.startsWith("prot") || normalized === "p") return "Protein"
        if (normalized.startsWith("carb") || normalized === "c") return "Carbs"
        if (normalized.startsWith("fat") || normalized === "f") return "Fat"
        if (normalized.startsWith("fiber") || normalized === "fib") return "Fiber"
        if (normalized.startsWith("sug")) return "Sugar"
        return raw
      }

      const normalizeDescription = (value: string) => value.replace(/\s+/g, " ").trim()

      const parseMenuItemDetails = (
        raw: string,
        context?: { explicitCalories?: string | null; inlineDetails?: string[] }
      ): MenuItem | null => {
        const trimmed = raw.replace(/\s+/g, " ").trim()
        if (!trimmed) return null

        let working = trimmed
        const descriptionParts: string[] = []
        let calories: number | undefined

        if (context?.explicitCalories) {
          const parsed = parseCaloriesValue(context.explicitCalories)
          if (typeof parsed === "number") {
            calories = parsed
          }
        }

        if (context?.inlineDetails?.length) {
          context.inlineDetails
            .map((detail) => normalizeDescription(detail))
            .filter(Boolean)
            .forEach((detail) => descriptionParts.push(detail))
        }

        const macroMatches = Array.from(
          working.matchAll(/(\d{1,3})\s*g\s*(protein|prot|p|carbs?|carb|c|fat|f|fiber|fib|sugar|sug)/gi)
        )
        if (macroMatches.length > 0) {
          const macroSummary = macroMatches
            .map((match) => {
              const amount = match[1]
              const label = labelForMacro(match[2])
              return `${label} ${amount}g`
            })
            .filter(Boolean)
            .join(" / ")
          if (macroSummary) {
            descriptionParts.push(macroSummary)
          }
          working = working
            .replace(/(\d{1,3})\s*g\s*(protein|prot|p|carbs?|carb|c|fat|f|fiber|fib|sugar|sug)/gi, "")
            .replace(/\s{2,}/g, " ")
            .trim()
        }

        if (calories == null) {
          const caloriePatterns = [
            /(\d{2,4})\s*(?:k?cal(?:ories)?|cal|cals)\b/i,
            /\b(?:k?cal(?:ories)?|cal|cals)\s*[:=]?\s*(\d{2,4})\b/i
          ]
          for (const pattern of caloriePatterns) {
            const match = pattern.exec(working)
            if (match) {
              const numeric = Number.parseInt(match[1], 10)
              if (!Number.isNaN(numeric)) {
                calories = numeric
              }
              const before = working.slice(0, match.index).trim()
              const after = working.slice(match.index + match[0].length).trim()
              if (after) {
                descriptionParts.push(normalizeDescription(after.replace(/^[,;:/\\-]+/, "")))
              }
              working = before || working
              break
            }
          }
        } else {
          working = working
            .replace(/(\d{2,4})\s*(?:k?cal(?:ories)?|cal|cals)\b/gi, "")
            .replace(/\b(?:k?cal(?:ories)?|cal|cals)\s*[:=]?\s*(\d{2,4})\b/gi, "")
            .trim()
        }

        const trailingParenthetical = working.match(/\(([^)]+)\)\s*$/)
        if (trailingParenthetical) {
          if (trailingParenthetical[1]) {
            descriptionParts.push(normalizeDescription(trailingParenthetical[1]))
          }
          working = working.slice(0, trailingParenthetical.index).trim()
        }

        const dashMatch = working.match(/(.+?)\s[–—-]\s(.+)/)
        if (dashMatch) {
          working = dashMatch[1].trim()
          descriptionParts.push(normalizeDescription(dashMatch[2]))
        }

        const colonMatch = working.match(/(.+?):\s*(.+)/)
        if (colonMatch) {
          working = colonMatch[1].trim()
          descriptionParts.push(normalizeDescription(colonMatch[2]))
        }

        working = working.replace(/\s*[-–—:,;]+\s*$/, "").replace(/\s{2,}/g, " ").trim()

        if (!working) return null
        const normalizedName = working
        const normalizedLower = normalizedName.toLowerCase()

        if (skipWordPattern.test(normalizedLower)) return null
        if (normalizedLower.startsWith("contains ")) {
          descriptionParts.push(normalizeDescription(normalizedName))
          return null
        }
        if (normalizedLower.includes("allergen")) {
          descriptionParts.push(normalizeDescription(normalizedName))
          return null
        }
        if (locationPattern.test(normalizedLower) && normalizedName.split(" ").length <= 3) return null
        if (mealPattern.test(normalizedLower)) return null

        const uniqueDescriptions = Array.from(
          new Set(descriptionParts.map((part) => normalizeDescription(part)).filter(Boolean))
        )

        return {
          name: normalizedName,
          description: uniqueDescriptions.length > 0 ? uniqueDescriptions.join(" • ") : undefined,
          calories: typeof calories === "number" ? calories : null
        }
      }

      const upsertMenuItem = (bucket: Map<string, MenuItem>, item: MenuItem) => {
        const key = item.name.toLowerCase()
        if (!bucket.has(key)) {
          bucket.set(key, item)
          return
        }

        const existing = bucket.get(key)!
        if (item.description) {
          if (!existing.description) {
            existing.description = item.description
          } else if (!existing.description.includes(item.description)) {
            existing.description = `${existing.description} • ${item.description}`
          }
        }

        if ((existing.calories == null || Number.isNaN(existing.calories)) && item.calories != null) {
          existing.calories = item.calories
        }
      }

      const addItemsFromText = (
        raw: string,
        context?: { explicitCalories?: string | null; inlineDetails?: string[] }
      ) => {
        const segments = raw
          .split(/\n+/)
          .flatMap((segment) =>
            segment
              .split(/[•·;|]/)
              .map((piece) => piece.replace(/^\s*[-–—]\s*/, "").trim())
              .filter(Boolean)
          )

        if (segments.length === 0) return

        const bucket = ensureBucket(currentLocation, currentMeal)
        const sharedContext = segments.length === 1 ? context : undefined

        segments.forEach((segment) => {
          const parsed = parseMenuItemDetails(segment, sharedContext)
          if (!parsed) return
          upsertMenuItem(bucket, parsed)
        })
      }

=======
>>>>>>> 8c6f4866
      let currentLocation = "General"
      let currentMeal = "All Day"

      for (const node of nodes) {
        const tag = node.tagName.toLowerCase()
<<<<<<< HEAD
        const rawText = node.textContent ?? ""
        const text = rawText.replace(/\s+/g, " ").trim()
=======
        const text = node.textContent?.replace(/\s+/g, " ").trim() ?? ""
>>>>>>> 8c6f4866
        if (!text) continue

        const lowerText = text.toLowerCase()

        if (tag !== "li" && locationPattern.test(lowerText)) {
          currentLocation = text
          ensureBucket(currentLocation, currentMeal)
          continue
        }

        if (mealPattern.test(lowerText)) {
          const match = lowerText.match(mealPattern)
          currentMeal = match ? match[0] : text
          currentMeal = currentMeal
            .replace(/(^|\s)([a-z])/g, (substring) => substring.toUpperCase())
            .replace(/\bLate Night\b/i, "Late Night")
          ensureBucket(currentLocation, currentMeal)
          continue
        }

<<<<<<< HEAD
        if (tag === "li") {
          let explicitCalories: string | null | undefined
          let inlineDetails: string[] = []

          if (node instanceof HTMLElement) {
            explicitCalories =
              node.dataset.calories ??
              node.dataset.cal ??
              node.dataset.kcal ??
              node.getAttribute("data-calories") ??
              node.getAttribute("data-cal") ??
              node.getAttribute("data-kcal") ??
              node.getAttribute("data-energy") ??
              undefined;

            const calorieElement = node.querySelector(
              "[data-calories],[data-cal],[data-kcal],[data-energy],[class*='calorie'],[class*='kcal']"
            )
            if (!explicitCalories && calorieElement) {
              if (calorieElement instanceof HTMLElement) {
                explicitCalories =
                  calorieElement.dataset?.calories ??
                  calorieElement.dataset?.cal ??
                  calorieElement.dataset?.kcal ??
                  calorieElement.textContent ??
                  undefined;
              } else {
                explicitCalories = calorieElement.textContent ?? undefined;
              }
            }

            inlineDetails = Array.from(
              node.querySelectorAll(
                "small,em,span.meta,span.details,span.nutrition,span.nutrients,div.meta,div.details,div.nutrition,div.nutrients"
              )
            )
              .map((detail) => detail.textContent ?? "")
              .map((detail) => detail.replace(/\s+/g, " ").trim())
              .filter(Boolean)
          }

          const context =
            explicitCalories || inlineDetails.length > 0
              ? { explicitCalories, inlineDetails }
              : undefined

          addItemsFromText(rawText, context)
=======
        const addItemsFromText = (raw: string) => {
          const cleaned = raw
            .split(/[•\-*]+/)
            .map((segment) => segment.trim())
            .filter(Boolean)
          if (cleaned.length === 0) return
          const bucket = ensureBucket(currentLocation, currentMeal)
          cleaned.forEach((item) => {
            const normalizedItem = item.replace(/\s+/g, " ")
            if (normalizedItem.length > 0) {
              bucket.add(normalizedItem)
            }
          })
        }

        if (tag === "li") {
          addItemsFromText(text.replace(/^[-•\s]+/, ""))
>>>>>>> 8c6f4866
          continue
        }

        if (tag === "p" && /•|-/.test(text)) {
<<<<<<< HEAD
          addItemsFromText(rawText)
=======
          addItemsFromText(text)
>>>>>>> 8c6f4866
          continue
        }
      }

      const menuLocations: MenuLocation[] = []

      locationMap.forEach((meals, location) => {
        const mealList: MenuMeal[] = []
        meals.forEach((items, mealType) => {
          if (items.size === 0) return
          mealList.push({
            mealType,
<<<<<<< HEAD
            items: Array.from(items.values())
=======
            items: Array.from(items).map((item) => ({ name: item }))
>>>>>>> 8c6f4866
          })
        })

        if (mealList.length > 0) {
          mealList.sort((a, b) => a.mealType.localeCompare(b.mealType))
          menuLocations.push({ location, meals: mealList })
        }
      })

      return menuLocations.sort((a, b) => a.location.localeCompare(b.location))
    },
    [menuDateStrings]
  )

  const fetchMenu = useCallback(async () => {
    setMenuLoading(true)
    setMenuError(null)
    try {
      const response = await fetch(`/api/yale-menu?date=${menuDate}`)
      if (!response.ok) {
        throw new Error("Unable to reach Yale Hospitality")
      }
      const payload = await response.json()

<<<<<<< HEAD
      if (payload.source === "live") {
        if (Array.isArray(payload.menu) && payload.format === "json") {
          setMenuData(payload.menu)
          setMenuSource("json")
          setMenuError(null)
          return
        }

        if (payload.html) {
          const parsedMenu = parseMenuHtml(payload.html)
          if (parsedMenu.length > 0) {
            setMenuData(parsedMenu)
            setMenuSource("html")
            if (Array.isArray(payload.jsonErrors) && payload.jsonErrors.length > 0) {
              setMenuError(
                `Structured menu feed unavailable. Parsed Yale Hospitality HTML instead (${payload.jsonErrors[0]}).`
              )
            } else {
              setMenuError(null)
            }
          } else if (Array.isArray(payload.fallbackMenu)) {
            setMenuData(payload.fallbackMenu)
            setMenuSource("fallback")
            setMenuError("We could not interpret the live menu. Showing a sample menu instead.")
          } else {
            setMenuData([])
            setMenuError("We could not find menu items for the selected date.")
            setMenuSource(null)
          }
          return
        }

        if (Array.isArray(payload.menu)) {
          setMenuData(payload.menu)
          setMenuSource("json")
          setMenuError(null)
          return
        }

        setMenuData([])
        setMenuError("Unexpected live response while loading menu data.")
        setMenuSource(null)
=======
      if (payload.source === "live" && payload.html) {
        const parsedMenu = parseMenuHtml(payload.html)
        if (parsedMenu.length > 0) {
          setMenuData(parsedMenu)
          setMenuSource("live")
        } else if (Array.isArray(payload.fallbackMenu)) {
          setMenuData(payload.fallbackMenu)
          setMenuSource("fallback")
          setMenuError("We could not interpret the live menu. Showing a sample menu instead.")
        } else {
          setMenuData([])
          setMenuError("We could not find menu items for the selected date.")
          setMenuSource(null)
        }
>>>>>>> 8c6f4866
      } else if (payload.source === "fallback" && Array.isArray(payload.menu)) {
        setMenuData(payload.menu)
        setMenuSource("fallback")
        if (payload.error) {
          setMenuError(`Live data unavailable: ${payload.error}`)
<<<<<<< HEAD
        } else {
          setMenuError("Live data unavailable. Showing a sample menu.")
=======
>>>>>>> 8c6f4866
        }
      } else {
        setMenuData([])
        setMenuError("Unexpected response while loading menu data.")
        setMenuSource(null)
      }
    } catch (error) {
      setMenuData([])
      setMenuSource(null)
      setMenuError(error instanceof Error ? error.message : "Unknown error loading menu")
    } finally {
      setMenuLoading(false)
    }
  }, [menuDate, parseMenuHtml])

  useEffect(() => {
    if (activeTab === "menu") {
      fetchMenu()
    }
  }, [activeTab, fetchMenu])

  useEffect(() => {
    if (!isAddMealOpen) {
      resetMealForm()
    }
  }, [isAddMealOpen, resetMealForm])

  const handleAddHydration = () => {
    if (newHydration.ounces) {
      const log = {
        id: hydrationLogs.length + 1,
        date: new Date().toISOString().split('T')[0],
        ounces: parseInt(newHydration.ounces),
        source: newHydration.source,
        time: new Date().toLocaleTimeString('en-US', { 
          hour: 'numeric', 
          minute: '2-digit',
          hour12: true 
        })
      }
      setHydrationLogs(prev => [...prev, log])
      setNewHydration({ ounces: "", source: "cup" })
      setIsAddHydrationOpen(false)
    }
  }

  const handleAddMeal = () => {
    if (newMeal.mealType && newMeal.calories) {
      const log = {
        id: mealLogs.length + 1,
        ...newMeal,
        calories: parseInt(newMeal.calories),
        proteinG: parseInt(newMeal.proteinG) || 0,
        completed: true
      }
      setMealLogs(prev => [...prev, log])
      setNewMeal({
        mealType: "breakfast",
        calories: "",
        proteinG: "",
        notes: "",
        dateTime: new Date().toISOString()
      })
      setIsAddMealOpen(false)
    }
  }

  const toggleMealComplete = (id: number) => {
    setMealLogs(prev => 
      prev.map(meal => 
        meal.id === id ? { ...meal, completed: !meal.completed } : meal
      )
    )
  }

  const todayHydration = hydrationLogs.reduce((sum, log) => sum + log.ounces, 0)
  const hydrationGoal = 80 // oz
  const hydrationPercentage = Math.round((todayHydration / hydrationGoal) * 100)

  const todayMeals = mealLogs.filter(meal => 
    new Date(meal.dateTime).toDateString() === new Date().toDateString()
  )
  const totalCalories = todayMeals.reduce((sum, meal) => sum + meal.calories, 0)
  const totalProtein = todayMeals.reduce((sum, meal) => sum + meal.proteinG, 0)
  const completedMeals = todayMeals.filter(meal => meal.completed).length

  return (
    <div className="space-y-6">
      {/* Header */}
      <div className="flex items-center justify-between">
        <div>
          <h1 className="text-3xl font-bold text-foreground">Fuel</h1>
          <p className="text-muted-foreground">Track your hydration and nutrition</p>
        </div>
        <div className="flex gap-2">
          <Dialog open={isAddHydrationOpen} onOpenChange={setIsAddHydrationOpen}>
            <DialogTrigger asChild>
              <Button variant="outline">
                <Plus className="h-4 w-4 mr-2" />
                Add Hydration
              </Button>
            </DialogTrigger>
            <DialogContent>
              <DialogHeader>
                <DialogTitle>Log Hydration</DialogTitle>
              </DialogHeader>
              <div className="space-y-4">
                <div>
                  <label className="text-sm font-medium">Amount (oz)</label>
                  <Input 
                    type="number"
                    value={newHydration.ounces}
                    onChange={(e) => setNewHydration(prev => ({ ...prev, ounces: e.target.value }))}
                    placeholder="8"
                  />
                </div>
                <div>
                  <label className="text-sm font-medium">Source</label>
                  <select 
                    className="w-full p-2 border rounded-md"
                    value={newHydration.source}
                    onChange={(e) => setNewHydration(prev => ({ ...prev, source: e.target.value }))}
                  >
                    <option value="cup">Cup</option>
                    <option value="bottle">Bottle</option>
                    <option value="shake">Protein Shake</option>
                  </select>
                </div>
                <div className="flex gap-2">
                  <Button 
                    variant="outline" 
                    onClick={() => setNewHydration(prev => ({ ...prev, ounces: "8" }))}
                  >
                    8oz
                  </Button>
                  <Button 
                    variant="outline" 
                    onClick={() => setNewHydration(prev => ({ ...prev, ounces: "12" }))}
                  >
                    12oz
                  </Button>
                  <Button 
                    variant="outline" 
                    onClick={() => setNewHydration(prev => ({ ...prev, ounces: "17" }))}
                  >
                    17oz
                  </Button>
                </div>
                <Button onClick={handleAddHydration} className="w-full">
                  Log Hydration
                </Button>
              </div>
            </DialogContent>
          </Dialog>
          <Dialog open={isAddMealOpen} onOpenChange={setIsAddMealOpen}>
            <DialogTrigger asChild>
              <Button>
                <Plus className="h-4 w-4 mr-2" />
                Log Meal
              </Button>
            </DialogTrigger>
            <DialogContent>
              <DialogHeader>
                <DialogTitle>Log Meal</DialogTitle>
              </DialogHeader>
              <div className="space-y-4">
                <div>
                  <label className="text-sm font-medium">Meal Type</label>
                  <select 
                    className="w-full p-2 border rounded-md"
                    value={newMeal.mealType}
                    onChange={(e) => setNewMeal(prev => ({ ...prev, mealType: e.target.value }))}
                  >
                    <option value="breakfast">Breakfast</option>
                    <option value="lunch">Lunch</option>
                    <option value="dinner">Dinner</option>
                    <option value="snack">Snack</option>
                  </select>
                </div>
                <div className="grid grid-cols-2 gap-4">
                  <div>
                    <label className="text-sm font-medium">Calories</label>
                    <Input 
                      type="number"
                      value={newMeal.calories}
                      onChange={(e) => setNewMeal(prev => ({ ...prev, calories: e.target.value }))}
                      placeholder="450"
                    />
                  </div>
                  <div>
                    <label className="text-sm font-medium">Protein (g)</label>
                    <Input 
                      type="number"
                      value={newMeal.proteinG}
                      onChange={(e) => setNewMeal(prev => ({ ...prev, proteinG: e.target.value }))}
                      placeholder="25"
                    />
                  </div>
                </div>
                <div>
                  <label className="text-sm font-medium">Notes</label>
                  <Input 
                    value={newMeal.notes}
                    onChange={(e) => setNewMeal(prev => ({ ...prev, notes: e.target.value }))}
                    placeholder="What did you eat?"
                  />
                </div>
                <Button onClick={handleAddMeal} className="w-full">
                  Log Meal
                </Button>
              </div>
            </DialogContent>
          </Dialog>
        </div>
      </div>

      {/* Stats Cards */}
      <div className="grid grid-cols-1 md:grid-cols-4 gap-4">
        <Card>
          <CardContent className="p-4">
            <div className="flex items-center space-x-2">
              <Droplets className="h-5 w-5 text-primary" />
              <div>
                <p className="text-sm font-medium">Hydration Today</p>
                <p className="text-2xl font-bold">{todayHydration}oz</p>
              </div>
            </div>
          </CardContent>
        </Card>
        <Card>
          <CardContent className="p-4">
            <div className="flex items-center space-x-2">
              <Target className="h-5 w-5 text-[#1c6dd0]" />
              <div>
                <p className="text-sm font-medium">Hydration Goal</p>
                <p className="text-2xl font-bold">{hydrationPercentage}%</p>
              </div>
            </div>
          </CardContent>
        </Card>
        <Card>
          <CardContent className="p-4">
            <div className="flex items-center space-x-2">
              <Apple className="h-5 w-5 text-[#0f4d92]" />
              <div>
                <p className="text-sm font-medium">Calories Today</p>
                <p className="text-2xl font-bold">{totalCalories}</p>
              </div>
            </div>
          </CardContent>
        </Card>
        <Card>
          <CardContent className="p-4">
            <div className="flex items-center space-x-2">
              <Zap className="h-5 w-5 text-[#123d73]" />
              <div>
                <p className="text-sm font-medium">Protein Today</p>
                <p className="text-2xl font-bold">{totalProtein}g</p>
              </div>
            </div>
          </CardContent>
        </Card>
      </div>

      {/* Hydration Progress */}
      <Card>
        <CardHeader>
          <CardTitle className="flex items-center gap-2">
            <Droplets className="h-5 w-5 text-primary" />
            Hydration Progress
          </CardTitle>
        </CardHeader>
        <CardContent>
          <div className="space-y-4">
            <div className="flex justify-between text-sm">
              <span>{todayHydration}oz consumed</span>
              <span>{hydrationGoal}oz goal</span>
            </div>
            <Progress value={hydrationPercentage} className="h-3" />
            <div className="flex gap-2">
              <Button 
                size="sm" 
                variant="outline"
                onClick={() => {
                  const log = {
                    id: hydrationLogs.length + 1,
                    date: new Date().toISOString().split('T')[0],
                    ounces: 8,
                    source: "cup",
                    time: new Date().toLocaleTimeString('en-US', { 
                      hour: 'numeric', 
                      minute: '2-digit',
                      hour12: true 
                    })
                  }
                  setHydrationLogs(prev => [...prev, log])
                }}
              >
                +8oz
              </Button>
              <Button 
                size="sm" 
                variant="outline"
                onClick={() => {
                  const log = {
                    id: hydrationLogs.length + 1,
                    date: new Date().toISOString().split('T')[0],
                    ounces: 12,
                    source: "bottle",
                    time: new Date().toLocaleTimeString('en-US', { 
                      hour: 'numeric', 
                      minute: '2-digit',
                      hour12: true 
                    })
                  }
                  setHydrationLogs(prev => [...prev, log])
                }}
              >
                +12oz
              </Button>
              <Button 
                size="sm" 
                variant="outline"
                onClick={() => {
                  const log = {
                    id: hydrationLogs.length + 1,
                    date: new Date().toISOString().split('T')[0],
                    ounces: 17,
                    source: "shake",
                    time: new Date().toLocaleTimeString('en-US', { 
                      hour: 'numeric', 
                      minute: '2-digit',
                      hour12: true 
                    })
                  }
                  setHydrationLogs(prev => [...prev, log])
                }}
              >
                +17oz
              </Button>
            </div>
          </div>
        </CardContent>
      </Card>

      {/* Main Content */}
      <Tabs value={activeTab} onValueChange={setActiveTab} className="space-y-4">
        <TabsList>
          <TabsTrigger value="meals">Meals</TabsTrigger>
          <TabsTrigger value="hydration">Hydration Log</TabsTrigger>
          <TabsTrigger value="menu">Dining Menus</TabsTrigger>
        </TabsList>

        <TabsContent value="meals" className="space-y-4">
          {/* Today’s Meals */}
          <div>
            <h2 className="text-xl font-semibold mb-4">Today’s Meals</h2>
            <div className="space-y-3">
              {todayMeals.map(meal => (
                <Card key={meal.id}>
                  <CardContent className="p-4">
                    <div className="flex items-center justify-between">
                      <div className="flex items-center space-x-4">
                        <div className="p-2 rounded-lg bg-primary/10">
                          {getMealTypeIcon(meal.mealType)}
                        </div>
                        <div>
                          <h3 className="font-semibold capitalize">{meal.mealType}</h3>
                          <div className="flex items-center gap-4 text-sm text-muted-foreground">
                            <span className="flex items-center gap-1">
                              <Clock className="h-4 w-4" />
                              {formatTime(meal.dateTime)}
                            </span>
                            <span>{meal.calories} cal</span>
                            <span>{meal.proteinG}g protein</span>
                          </div>
                          {meal.notes && (
                            <p className="text-sm text-muted-foreground mt-1">{meal.notes}</p>
                          )}
                        </div>
                      </div>
                      <div className="flex items-center gap-3">
                        <Badge className={getMealTypeColor(meal.mealType)}>
                          {meal.mealType}
                        </Badge>
                        <Button 
                          variant="outline" 
                          size="sm"
                          onClick={() => toggleMealComplete(meal.id)}
                        >
                          {meal.completed ? "Undo" : "Complete"}
                        </Button>
                      </div>
                    </div>
                  </CardContent>
                </Card>
              ))}
            </div>
          </div>

          {/* Meal History */}
          <div>
            <h2 className="text-xl font-semibold mb-4">Recent Meals</h2>
            <Card>
              <CardContent className="p-0">
                <Table>
                  <TableHeader>
                    <TableRow>
                      <TableHead>Type</TableHead>
                      <TableHead>Time</TableHead>
                      <TableHead>Calories</TableHead>
                      <TableHead>Protein</TableHead>
                      <TableHead>Notes</TableHead>
                      <TableHead>Status</TableHead>
                    </TableRow>
                  </TableHeader>
                  <TableBody>
                    {mealLogs.slice(0, 10).map(meal => (
                      <TableRow key={meal.id}>
                        <TableCell>
                          <div className="flex items-center gap-2">
                            {getMealTypeIcon(meal.mealType)}
                            <span className="capitalize">{meal.mealType}</span>
                          </div>
                        </TableCell>
                        <TableCell>{formatTime(meal.dateTime)}</TableCell>
                        <TableCell>{meal.calories}</TableCell>
                        <TableCell>{meal.proteinG}g</TableCell>
                        <TableCell className="max-w-xs truncate">{meal.notes}</TableCell>
                        <TableCell>
                          <Badge variant={meal.completed ? "default" : "secondary"}>
                            {meal.completed ? "Completed" : "Planned"}
                          </Badge>
                        </TableCell>
                      </TableRow>
                    ))}
                  </TableBody>
                </Table>
              </CardContent>
            </Card>
          </div>
        </TabsContent>

        <TabsContent value="hydration" className="space-y-4">
          <div>
            <h2 className="text-xl font-semibold mb-4">Hydration Log</h2>
            <Card>
              <CardContent className="p-0">
                <Table>
                  <TableHeader>
                    <TableRow>
                      <TableHead>Time</TableHead>
                      <TableHead>Amount</TableHead>
                      <TableHead>Source</TableHead>
                      <TableHead>Running Total</TableHead>
                    </TableRow>
                  </TableHeader>
                  <TableBody>
                    {hydrationLogs.map((log, index) => {
                      const runningTotal = hydrationLogs.slice(0, index + 1).reduce((sum, l) => sum + l.ounces, 0)
                      return (
                        <TableRow key={log.id}>
                          <TableCell>{log.time}</TableCell>
                          <TableCell>{log.ounces}oz</TableCell>
                          <TableCell>
                            <div className="flex items-center gap-2">
                              {getSourceIcon(log.source)}
                              <span className="capitalize">{log.source}</span>
                            </div>
                          </TableCell>
                          <TableCell className="font-medium">{runningTotal}oz</TableCell>
                        </TableRow>
                      )
                    })}
                  </TableBody>
                </Table>
              </CardContent>
            </Card>
          </div>
        </TabsContent>

        <TabsContent value="menu" className="space-y-4">
          <Card>
            <CardHeader>
              <CardTitle className="flex items-center gap-2">
                <Apple className="h-5 w-5 text-primary" />
                Yale Hospitality Menu Lookup
              </CardTitle>
            </CardHeader>
            <CardContent className="space-y-4">
              <div className="flex flex-col gap-3 md:flex-row md:items-end">
                <div className="flex-1">
                  <label className="text-sm font-medium" htmlFor="menu-date">
                    Select a day
                  </label>
                  <Input
                    id="menu-date"
                    type="date"
                    value={menuDate}
                    onChange={(event) => setMenuDate(event.target.value)}
                    className="mt-1"
                  />
                </div>
                <div className="flex items-center gap-2">
                  <Button onClick={fetchMenu} disabled={menuLoading} variant="outline">
                    {menuLoading ? (
                      <Loader2 className="mr-2 h-4 w-4 animate-spin" />
                    ) : (
                      <RefreshCcw className="mr-2 h-4 w-4" />
                    )}
                    Refresh menu
                  </Button>
                </div>
              </div>

              {menuError && (
                <div className="rounded-md border border-red-200 bg-red-50 p-3 text-sm text-red-800">
                  {menuError}
                </div>
              )}

              {menuSource && (
                <div className="rounded-md border border-muted p-3 text-xs text-muted-foreground">
<<<<<<< HEAD
                  {menuSource === "json"
                    ? `Menu loaded from Yale Hospitality's nutrition feed for ${menuDateStrings.long}.`
                    : menuSource === "html"
                      ? `Menu parsed from the Yale Hospitality website for ${menuDateStrings.long}.`
                      : `Showing fallback example menu for ${menuDateStrings.long}.`}
=======
                  {menuSource === "live"
                    ? `Menu parsed from Yale Hospitality for ${menuDateStrings.long}.`
                    : `Showing fallback example menu for ${menuDateStrings.long}.`}
>>>>>>> 8c6f4866
                </div>
              )}

              {menuLoading ? (
                <div className="flex items-center justify-center py-10 text-muted-foreground">
                  <Loader2 className="mr-2 h-5 w-5 animate-spin" />
                  Fetching dining menu…
                </div>
              ) : menuData.length === 0 ? (
                <div className="py-10 text-center text-muted-foreground">
                  No dining menu items found for {menuDateStrings.long}.
                </div>
              ) : (
                <div className="space-y-4">
                  {menuData.map((location) => (
                    <Card key={location.location} className="border-primary/10">
                      <CardHeader>
                        <CardTitle className="flex items-center justify-between">
                          <span>{location.location}</span>
                          <Badge variant="secondary">{location.meals.length} meal{location.meals.length === 1 ? "" : "s"}</Badge>
                        </CardTitle>
                      </CardHeader>
                      <CardContent className="space-y-4">
                        {location.meals.map((meal) => (
                          <div key={`${location.location}-${meal.mealType}`} className="space-y-2 rounded-lg border border-border/50 p-3">
                            <div className="flex items-center justify-between">
                              <div className="flex items-center gap-2">
                                {getMealTypeIcon(normalizeMealType(meal.mealType))}
                                <span className="font-medium">{meal.mealType}</span>
                              </div>
                              <Badge variant="outline">{meal.items.length} item{meal.items.length === 1 ? "" : "s"}</Badge>
                            </div>
                            <div className="grid gap-2 md:grid-cols-2">
                              {meal.items.map((item) => (
                                <div
                                  key={`${location.location}-${meal.mealType}-${item.name}`}
                                  className="flex items-start justify-between gap-3 rounded-md border border-border/40 p-3"
                                >
<<<<<<< HEAD
                                  <div className="flex flex-1 flex-col gap-1">
                                    <div className="flex flex-wrap items-center gap-2">
                                      <p className="text-sm font-medium text-foreground">{item.name}</p>
                                      {typeof item.calories === "number" && (
                                        <Badge
                                          variant="outline"
                                          className="rounded-full border-primary/30 bg-primary/5 px-2 py-0.5 text-[0.625rem] font-semibold text-primary"
                                        >
                                          {item.calories} cal
                                        </Badge>
                                      )}
                                    </div>
                                    {item.description ? (
                                      <p className="text-xs text-muted-foreground">{item.description}</p>
                                    ) : (
                                      <p className="text-xs text-muted-foreground opacity-80">
                                        {typeof item.calories === "number"
                                          ? "No additional nutrition details provided"
                                          : "Calorie information unavailable"}
                                      </p>
=======
                                  <div>
                                    <p className="text-sm font-medium text-foreground">{item.name}</p>
                                    {item.description && (
                                      <p className="text-xs text-muted-foreground">{item.description}</p>
>>>>>>> 8c6f4866
                                    )}
                                  </div>
                                  <Button
                                    size="sm"
                                    variant="outline"
                                    onClick={() => handleAddFromMenu(meal.mealType, item, location.location)}
                                  >
                                    Add
                                  </Button>
                                </div>
                              ))}
                            </div>
                          </div>
                        ))}
                      </CardContent>
                    </Card>
                  ))}
                </div>
              )}
            </CardContent>
          </Card>
        </TabsContent>
      </Tabs>

      {/* Smart Suggestions */}
      <Card className="border-accent/20 bg-accent/5">
        <CardHeader>
          <CardTitle className="flex items-center gap-2 text-accent-foreground">
            <Target className="h-5 w-5" />
            Smart Suggestions
          </CardTitle>
        </CardHeader>
        <CardContent>
          <div className="space-y-3">
            {hydrationPercentage < 70 && (
              <div className="p-3 rounded-lg bg-[#eef5ff] border border-[#c7d7ee]">
                <p className="text-sm text-[#0f2f5b]">
                  💧 You’re at {hydrationPercentage}% of your hydration goal. Consider drinking more water!
                </p>
              </div>
            )}
            {totalProtein < 100 && (
              <div className="p-3 rounded-lg bg-[#e1ecfb] border border-[#b3c7e6]">
                <p className="text-sm text-[#0f3a78]">
                  🥩 You’ve consumed {totalProtein}g protein today. Aim for 100-150g for optimal recovery.
                </p>
              </div>
            )}
            {completedMeals < 3 && (
              <div className="p-3 rounded-lg bg-[#dbe7f8] border border-[#b3c7e6]">
                <p className="text-sm text-[#0f4d92]">
                  🍽️ You’ve completed {completedMeals} meals today. Don’t forget dinner!
                </p>
              </div>
            )}
          </div>
        </CardContent>
      </Card>
    </div>
  )
}
<|MERGE_RESOLUTION|>--- conflicted
+++ resolved
@@ -25,10 +25,6 @@
 type MenuItem = {
   name: string
   description?: string
-<<<<<<< HEAD
-  calories?: number | null
-=======
->>>>>>> 8c6f4866
 }
 
 type MenuMeal = {
@@ -148,11 +144,7 @@
   const [menuData, setMenuData] = useState<MenuLocation[]>([])
   const [menuLoading, setMenuLoading] = useState(false)
   const [menuError, setMenuError] = useState<string | null>(null)
-<<<<<<< HEAD
-  const [menuSource, setMenuSource] = useState<"json" | "html" | "fallback" | null>(null)
-=======
   const [menuSource, setMenuSource] = useState<"live" | "fallback" | null>(null)
->>>>>>> 8c6f4866
 
   const menuDateStrings = useMemo(() => {
     const baseDate = menuDate ? new Date(`${menuDate}T00:00:00`) : new Date()
@@ -195,23 +187,11 @@
     (mealTypeLabel: string, item: MenuItem, location: string) => {
       const normalizedType = normalizeMealType(mealTypeLabel)
       const scheduledDate = new Date(`${menuDate}T12:00:00`)
-<<<<<<< HEAD
-      const proteinMatch = item.description?.match(/protein\s+(\d{1,3})g/i)
-      const inferredProtein = proteinMatch ? String(Number.parseInt(proteinMatch[1], 10)) : ""
-      const locationSuffix = location ? ` (${location})` : ""
-      const descriptionPart = item.description ? ` — ${item.description}` : ""
-      setNewMeal({
-        mealType: normalizedType,
-        calories: item.calories != null ? String(item.calories) : "",
-        proteinG: inferredProtein,
-        notes: `${item.name}${descriptionPart}${locationSuffix}`,
-=======
       setNewMeal({
         mealType: normalizedType,
         calories: "",
         proteinG: "",
         notes: `${item.name}${item.description ? ` — ${item.description}` : ""} (${location})`,
->>>>>>> 8c6f4866
         dateTime: scheduledDate.toISOString()
       })
       setIsAddMealOpen(true)
@@ -254,14 +234,8 @@
 
       const locationPattern = /(college|hall|dining|commons|grill|kitchen|buttery|library)/i
       const mealPattern = /(breakfast|brunch|lunch|dinner|supper|snack|grab|late night|special)/i
-<<<<<<< HEAD
-      const skipWordPattern = /^(?:calories?|kcals?|nutrition(?:al)? facts?|allergens?)$/i
-
-      const locationMap = new Map<string, Map<string, Map<string, MenuItem>>>()
-=======
 
       const locationMap = new Map<string, Map<string, Set<string>>>()
->>>>>>> 8c6f4866
 
       const ensureBucket = (location: string, meal: string) => {
         const normalizedLocation = location || "General"
@@ -271,218 +245,17 @@
         }
         const mealMap = locationMap.get(normalizedLocation)!
         if (!mealMap.has(normalizedMeal)) {
-<<<<<<< HEAD
-          mealMap.set(normalizedMeal, new Map())
-=======
           mealMap.set(normalizedMeal, new Set())
->>>>>>> 8c6f4866
         }
         return mealMap.get(normalizedMeal)!
       }
 
-<<<<<<< HEAD
-      const parseCaloriesValue = (value?: string | null) => {
-        if (!value) return undefined
-        const match = value.match(/(\d{2,4})/)
-        if (!match) return undefined
-        const numeric = Number.parseInt(match[1], 10)
-        return Number.isNaN(numeric) ? undefined : numeric
-      }
-
-      const labelForMacro = (raw: string) => {
-        const normalized = raw.toLowerCase()
-        if (normalized.startsWith("prot") || normalized === "p") return "Protein"
-        if (normalized.startsWith("carb") || normalized === "c") return "Carbs"
-        if (normalized.startsWith("fat") || normalized === "f") return "Fat"
-        if (normalized.startsWith("fiber") || normalized === "fib") return "Fiber"
-        if (normalized.startsWith("sug")) return "Sugar"
-        return raw
-      }
-
-      const normalizeDescription = (value: string) => value.replace(/\s+/g, " ").trim()
-
-      const parseMenuItemDetails = (
-        raw: string,
-        context?: { explicitCalories?: string | null; inlineDetails?: string[] }
-      ): MenuItem | null => {
-        const trimmed = raw.replace(/\s+/g, " ").trim()
-        if (!trimmed) return null
-
-        let working = trimmed
-        const descriptionParts: string[] = []
-        let calories: number | undefined
-
-        if (context?.explicitCalories) {
-          const parsed = parseCaloriesValue(context.explicitCalories)
-          if (typeof parsed === "number") {
-            calories = parsed
-          }
-        }
-
-        if (context?.inlineDetails?.length) {
-          context.inlineDetails
-            .map((detail) => normalizeDescription(detail))
-            .filter(Boolean)
-            .forEach((detail) => descriptionParts.push(detail))
-        }
-
-        const macroMatches = Array.from(
-          working.matchAll(/(\d{1,3})\s*g\s*(protein|prot|p|carbs?|carb|c|fat|f|fiber|fib|sugar|sug)/gi)
-        )
-        if (macroMatches.length > 0) {
-          const macroSummary = macroMatches
-            .map((match) => {
-              const amount = match[1]
-              const label = labelForMacro(match[2])
-              return `${label} ${amount}g`
-            })
-            .filter(Boolean)
-            .join(" / ")
-          if (macroSummary) {
-            descriptionParts.push(macroSummary)
-          }
-          working = working
-            .replace(/(\d{1,3})\s*g\s*(protein|prot|p|carbs?|carb|c|fat|f|fiber|fib|sugar|sug)/gi, "")
-            .replace(/\s{2,}/g, " ")
-            .trim()
-        }
-
-        if (calories == null) {
-          const caloriePatterns = [
-            /(\d{2,4})\s*(?:k?cal(?:ories)?|cal|cals)\b/i,
-            /\b(?:k?cal(?:ories)?|cal|cals)\s*[:=]?\s*(\d{2,4})\b/i
-          ]
-          for (const pattern of caloriePatterns) {
-            const match = pattern.exec(working)
-            if (match) {
-              const numeric = Number.parseInt(match[1], 10)
-              if (!Number.isNaN(numeric)) {
-                calories = numeric
-              }
-              const before = working.slice(0, match.index).trim()
-              const after = working.slice(match.index + match[0].length).trim()
-              if (after) {
-                descriptionParts.push(normalizeDescription(after.replace(/^[,;:/\\-]+/, "")))
-              }
-              working = before || working
-              break
-            }
-          }
-        } else {
-          working = working
-            .replace(/(\d{2,4})\s*(?:k?cal(?:ories)?|cal|cals)\b/gi, "")
-            .replace(/\b(?:k?cal(?:ories)?|cal|cals)\s*[:=]?\s*(\d{2,4})\b/gi, "")
-            .trim()
-        }
-
-        const trailingParenthetical = working.match(/\(([^)]+)\)\s*$/)
-        if (trailingParenthetical) {
-          if (trailingParenthetical[1]) {
-            descriptionParts.push(normalizeDescription(trailingParenthetical[1]))
-          }
-          working = working.slice(0, trailingParenthetical.index).trim()
-        }
-
-        const dashMatch = working.match(/(.+?)\s[–—-]\s(.+)/)
-        if (dashMatch) {
-          working = dashMatch[1].trim()
-          descriptionParts.push(normalizeDescription(dashMatch[2]))
-        }
-
-        const colonMatch = working.match(/(.+?):\s*(.+)/)
-        if (colonMatch) {
-          working = colonMatch[1].trim()
-          descriptionParts.push(normalizeDescription(colonMatch[2]))
-        }
-
-        working = working.replace(/\s*[-–—:,;]+\s*$/, "").replace(/\s{2,}/g, " ").trim()
-
-        if (!working) return null
-        const normalizedName = working
-        const normalizedLower = normalizedName.toLowerCase()
-
-        if (skipWordPattern.test(normalizedLower)) return null
-        if (normalizedLower.startsWith("contains ")) {
-          descriptionParts.push(normalizeDescription(normalizedName))
-          return null
-        }
-        if (normalizedLower.includes("allergen")) {
-          descriptionParts.push(normalizeDescription(normalizedName))
-          return null
-        }
-        if (locationPattern.test(normalizedLower) && normalizedName.split(" ").length <= 3) return null
-        if (mealPattern.test(normalizedLower)) return null
-
-        const uniqueDescriptions = Array.from(
-          new Set(descriptionParts.map((part) => normalizeDescription(part)).filter(Boolean))
-        )
-
-        return {
-          name: normalizedName,
-          description: uniqueDescriptions.length > 0 ? uniqueDescriptions.join(" • ") : undefined,
-          calories: typeof calories === "number" ? calories : null
-        }
-      }
-
-      const upsertMenuItem = (bucket: Map<string, MenuItem>, item: MenuItem) => {
-        const key = item.name.toLowerCase()
-        if (!bucket.has(key)) {
-          bucket.set(key, item)
-          return
-        }
-
-        const existing = bucket.get(key)!
-        if (item.description) {
-          if (!existing.description) {
-            existing.description = item.description
-          } else if (!existing.description.includes(item.description)) {
-            existing.description = `${existing.description} • ${item.description}`
-          }
-        }
-
-        if ((existing.calories == null || Number.isNaN(existing.calories)) && item.calories != null) {
-          existing.calories = item.calories
-        }
-      }
-
-      const addItemsFromText = (
-        raw: string,
-        context?: { explicitCalories?: string | null; inlineDetails?: string[] }
-      ) => {
-        const segments = raw
-          .split(/\n+/)
-          .flatMap((segment) =>
-            segment
-              .split(/[•·;|]/)
-              .map((piece) => piece.replace(/^\s*[-–—]\s*/, "").trim())
-              .filter(Boolean)
-          )
-
-        if (segments.length === 0) return
-
-        const bucket = ensureBucket(currentLocation, currentMeal)
-        const sharedContext = segments.length === 1 ? context : undefined
-
-        segments.forEach((segment) => {
-          const parsed = parseMenuItemDetails(segment, sharedContext)
-          if (!parsed) return
-          upsertMenuItem(bucket, parsed)
-        })
-      }
-
-=======
->>>>>>> 8c6f4866
       let currentLocation = "General"
       let currentMeal = "All Day"
 
       for (const node of nodes) {
         const tag = node.tagName.toLowerCase()
-<<<<<<< HEAD
-        const rawText = node.textContent ?? ""
-        const text = rawText.replace(/\s+/g, " ").trim()
-=======
         const text = node.textContent?.replace(/\s+/g, " ").trim() ?? ""
->>>>>>> 8c6f4866
         if (!text) continue
 
         const lowerText = text.toLowerCase()
@@ -503,55 +276,6 @@
           continue
         }
 
-<<<<<<< HEAD
-        if (tag === "li") {
-          let explicitCalories: string | null | undefined
-          let inlineDetails: string[] = []
-
-          if (node instanceof HTMLElement) {
-            explicitCalories =
-              node.dataset.calories ??
-              node.dataset.cal ??
-              node.dataset.kcal ??
-              node.getAttribute("data-calories") ??
-              node.getAttribute("data-cal") ??
-              node.getAttribute("data-kcal") ??
-              node.getAttribute("data-energy") ??
-              undefined;
-
-            const calorieElement = node.querySelector(
-              "[data-calories],[data-cal],[data-kcal],[data-energy],[class*='calorie'],[class*='kcal']"
-            )
-            if (!explicitCalories && calorieElement) {
-              if (calorieElement instanceof HTMLElement) {
-                explicitCalories =
-                  calorieElement.dataset?.calories ??
-                  calorieElement.dataset?.cal ??
-                  calorieElement.dataset?.kcal ??
-                  calorieElement.textContent ??
-                  undefined;
-              } else {
-                explicitCalories = calorieElement.textContent ?? undefined;
-              }
-            }
-
-            inlineDetails = Array.from(
-              node.querySelectorAll(
-                "small,em,span.meta,span.details,span.nutrition,span.nutrients,div.meta,div.details,div.nutrition,div.nutrients"
-              )
-            )
-              .map((detail) => detail.textContent ?? "")
-              .map((detail) => detail.replace(/\s+/g, " ").trim())
-              .filter(Boolean)
-          }
-
-          const context =
-            explicitCalories || inlineDetails.length > 0
-              ? { explicitCalories, inlineDetails }
-              : undefined
-
-          addItemsFromText(rawText, context)
-=======
         const addItemsFromText = (raw: string) => {
           const cleaned = raw
             .split(/[•\-*]+/)
@@ -569,16 +293,11 @@
 
         if (tag === "li") {
           addItemsFromText(text.replace(/^[-•\s]+/, ""))
->>>>>>> 8c6f4866
           continue
         }
 
         if (tag === "p" && /•|-/.test(text)) {
-<<<<<<< HEAD
-          addItemsFromText(rawText)
-=======
           addItemsFromText(text)
->>>>>>> 8c6f4866
           continue
         }
       }
@@ -591,11 +310,7 @@
           if (items.size === 0) return
           mealList.push({
             mealType,
-<<<<<<< HEAD
-            items: Array.from(items.values())
-=======
             items: Array.from(items).map((item) => ({ name: item }))
->>>>>>> 8c6f4866
           })
         })
 
@@ -620,50 +335,6 @@
       }
       const payload = await response.json()
 
-<<<<<<< HEAD
-      if (payload.source === "live") {
-        if (Array.isArray(payload.menu) && payload.format === "json") {
-          setMenuData(payload.menu)
-          setMenuSource("json")
-          setMenuError(null)
-          return
-        }
-
-        if (payload.html) {
-          const parsedMenu = parseMenuHtml(payload.html)
-          if (parsedMenu.length > 0) {
-            setMenuData(parsedMenu)
-            setMenuSource("html")
-            if (Array.isArray(payload.jsonErrors) && payload.jsonErrors.length > 0) {
-              setMenuError(
-                `Structured menu feed unavailable. Parsed Yale Hospitality HTML instead (${payload.jsonErrors[0]}).`
-              )
-            } else {
-              setMenuError(null)
-            }
-          } else if (Array.isArray(payload.fallbackMenu)) {
-            setMenuData(payload.fallbackMenu)
-            setMenuSource("fallback")
-            setMenuError("We could not interpret the live menu. Showing a sample menu instead.")
-          } else {
-            setMenuData([])
-            setMenuError("We could not find menu items for the selected date.")
-            setMenuSource(null)
-          }
-          return
-        }
-
-        if (Array.isArray(payload.menu)) {
-          setMenuData(payload.menu)
-          setMenuSource("json")
-          setMenuError(null)
-          return
-        }
-
-        setMenuData([])
-        setMenuError("Unexpected live response while loading menu data.")
-        setMenuSource(null)
-=======
       if (payload.source === "live" && payload.html) {
         const parsedMenu = parseMenuHtml(payload.html)
         if (parsedMenu.length > 0) {
@@ -678,17 +349,11 @@
           setMenuError("We could not find menu items for the selected date.")
           setMenuSource(null)
         }
->>>>>>> 8c6f4866
       } else if (payload.source === "fallback" && Array.isArray(payload.menu)) {
         setMenuData(payload.menu)
         setMenuSource("fallback")
         if (payload.error) {
           setMenuError(`Live data unavailable: ${payload.error}`)
-<<<<<<< HEAD
-        } else {
-          setMenuError("Live data unavailable. Showing a sample menu.")
-=======
->>>>>>> 8c6f4866
         }
       } else {
         setMenuData([])
@@ -1212,17 +877,9 @@
 
               {menuSource && (
                 <div className="rounded-md border border-muted p-3 text-xs text-muted-foreground">
-<<<<<<< HEAD
-                  {menuSource === "json"
-                    ? `Menu loaded from Yale Hospitality's nutrition feed for ${menuDateStrings.long}.`
-                    : menuSource === "html"
-                      ? `Menu parsed from the Yale Hospitality website for ${menuDateStrings.long}.`
-                      : `Showing fallback example menu for ${menuDateStrings.long}.`}
-=======
                   {menuSource === "live"
                     ? `Menu parsed from Yale Hospitality for ${menuDateStrings.long}.`
                     : `Showing fallback example menu for ${menuDateStrings.long}.`}
->>>>>>> 8c6f4866
                 </div>
               )}
 
@@ -1261,33 +918,10 @@
                                   key={`${location.location}-${meal.mealType}-${item.name}`}
                                   className="flex items-start justify-between gap-3 rounded-md border border-border/40 p-3"
                                 >
-<<<<<<< HEAD
-                                  <div className="flex flex-1 flex-col gap-1">
-                                    <div className="flex flex-wrap items-center gap-2">
-                                      <p className="text-sm font-medium text-foreground">{item.name}</p>
-                                      {typeof item.calories === "number" && (
-                                        <Badge
-                                          variant="outline"
-                                          className="rounded-full border-primary/30 bg-primary/5 px-2 py-0.5 text-[0.625rem] font-semibold text-primary"
-                                        >
-                                          {item.calories} cal
-                                        </Badge>
-                                      )}
-                                    </div>
-                                    {item.description ? (
-                                      <p className="text-xs text-muted-foreground">{item.description}</p>
-                                    ) : (
-                                      <p className="text-xs text-muted-foreground opacity-80">
-                                        {typeof item.calories === "number"
-                                          ? "No additional nutrition details provided"
-                                          : "Calorie information unavailable"}
-                                      </p>
-=======
                                   <div>
                                     <p className="text-sm font-medium text-foreground">{item.name}</p>
                                     {item.description && (
                                       <p className="text-xs text-muted-foreground">{item.description}</p>
->>>>>>> 8c6f4866
                                     )}
                                   </div>
                                   <Button
