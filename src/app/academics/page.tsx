"use client"

import { ChangeEvent, useState } from "react"
import { Card, CardContent, CardHeader, CardTitle } from "@/components/ui/card"
import { Button } from "@/components/ui/button"
import { Badge } from "@/components/ui/badge"
import { Input } from "@/components/ui/input"
import { Dialog, DialogContent, DialogHeader, DialogTitle, DialogTrigger } from "@/components/ui/dialog"
import { Table, TableBody, TableCell, TableHead, TableHeader, TableRow } from "@/components/ui/table"
import {
  BookOpen,
  Plus,
  Calendar,
  FileText,
  GraduationCap,
  AlertCircle,
  CheckCircle
} from "lucide-react"

type ManualItemType = "assignment" | "exam" | "reading" | "essay"
type AcademicItemType = ManualItemType | "calendar"

type AcademicItem = {
  id: number
  courseId?: number
  course: string
  type: AcademicItemType
  title: string
  dueAt: string
  notes?: string
  completed: boolean
  source: "manual" | "ics"
  externalId?: string
}

<<<<<<< HEAD
type CalendarSchedule = {
  id: string
  course: string
  title: string
  location?: string
  meetingDays: string[]
  startTime: string
  endTime?: string
  nextOccurrence: string | null
  source: "ics"
}

=======
>>>>>>> 81585241
type NewItem = {
  courseId: string
  type: ManualItemType
  title: string
  dueAt: string
  notes: string
}

type RawIcsEvent = Record<string, string>

const decodeIcsText = (value: string) =>
  value
    .replace(/\\n/g, "\n")
    .replace(/\\,/g, ",")
    .replace(/\\;/g, ";")

const parseIcsDate = (value: string) => {
  const raw = value.trim()

  if (/^\d{8}T\d{6}Z$/.test(raw)) {
    return new Date(raw)
  }

  if (/^\d{8}T\d{6}$/.test(raw)) {
    const year = Number(raw.slice(0, 4))
    const month = Number(raw.slice(4, 6)) - 1
    const day = Number(raw.slice(6, 8))
    const hours = Number(raw.slice(9, 11))
    const minutes = Number(raw.slice(11, 13))
    const seconds = Number(raw.slice(13, 15))
    return new Date(year, month, day, hours, minutes, seconds)
  }

  if (/^\d{8}$/.test(raw)) {
    const year = Number(raw.slice(0, 4))
    const month = Number(raw.slice(4, 6)) - 1
    const day = Number(raw.slice(6, 8))
    return new Date(year, month, day)
  }

  const parsed = new Date(raw)
  return Number.isNaN(parsed.getTime()) ? null : parsed
}

const parseIcsContent = (content: string): RawIcsEvent[] => {
  const unfolded = content.replace(/\r?\n[ \t]/g, "")
  const lines = unfolded.split(/\r?\n/)
  const events: RawIcsEvent[] = []
  let current: RawIcsEvent | null = null

  for (const line of lines) {
    if (!line) continue
    if (line.startsWith("BEGIN:VEVENT")) {
      current = {}
      continue
    }

    if (line.startsWith("END:VEVENT")) {
      if (current) {
        events.push(current)
      }
      current = null
      continue
    }

    if (current && line.includes(":")) {
      const [key, ...rest] = line.split(":")
      const value = rest.join(":")
      if (!value) continue
      const keyName = key.split(";")[0]
      current[keyName] = value
    }
  }

  return events
}

const extractCourseFromSummary = (summary: string) => {
  const courseMatch = summary.match(/([A-Z]{2,4}\s?\d{3}[A-Z]?)/)
  if (courseMatch?.[1]) {
    return courseMatch[1].replace(/\s+/, " ")
  }
  return summary || "Calendar"
}

<<<<<<< HEAD
const parseRrule = (rrule: string) => {
  return rrule.split(";").reduce<Record<string, string>>((acc, part) => {
    const [key, value] = part.split("=")
    if (key && value) {
      acc[key.toUpperCase()] = value
    }
    return acc
  }, {})
}

const WEEKDAY_CODES: Record<number, string> = {
  0: "SU",
  1: "MO",
  2: "TU",
  3: "WE",
  4: "TH",
  5: "FR",
  6: "SA"
}

const WEEKDAY_LABELS: Record<string, string> = {
  SU: "Sun",
  MO: "Mon",
  TU: "Tue",
  WE: "Wed",
  TH: "Thu",
  FR: "Fri",
  SA: "Sat"
}

const calculateNextOccurrence = (start: Date, meetingDays: string[]) => {
  if (!meetingDays.length) {
    return start.getTime() >= Date.now() ? start.toISOString() : null
  }

  const now = new Date()
  const eventHours = start.getHours()
  const eventMinutes = start.getMinutes()
  const eventSeconds = start.getSeconds()
  const allowedDays = new Set(meetingDays)

  for (let offset = 0; offset < 14; offset++) {
    const candidate = new Date(now)
    candidate.setDate(now.getDate() + offset)
    const dayCode = WEEKDAY_CODES[candidate.getDay()]
    if (!allowedDays.has(dayCode)) continue

    candidate.setHours(eventHours, eventMinutes, eventSeconds, 0)
    if (candidate.getTime() >= now.getTime()) {
      return candidate.toISOString()
    }
  }

  return null
}

const formatMeetingDays = (meetingDays: string[]) => {
  if (!meetingDays.length) return "One-time"
  return meetingDays.map(day => WEEKDAY_LABELS[day] ?? day).join(", ")
}

const formatTimeRange = (startTime: string, endTime?: string) => {
  const startDate = new Date(startTime)
  const startLabel = startDate.toLocaleTimeString([], { hour: "numeric", minute: "2-digit" })
  if (!endTime) return startLabel
  const endDate = new Date(endTime)
  const endLabel = endDate.toLocaleTimeString([], { hour: "numeric", minute: "2-digit" })
  return `${startLabel} – ${endLabel}`
}

const formatNextOccurrence = (isoString: string | null) => {
  if (!isoString) return "No upcoming session"
  const date = new Date(isoString)
  return date.toLocaleString([], {
    weekday: "short",
    month: "short",
    day: "numeric",
    hour: "numeric",
    minute: "2-digit"
  })
}

=======
>>>>>>> 81585241
const mergeIcsEvents = (rawEvents: RawIcsEvent[], existingItems: AcademicItem[]) => {
  const existingExternalIds = new Set(
    existingItems
      .map(item => item.externalId)
      .filter((id): id is string => Boolean(id))
  )

  let nextId = existingItems.reduce((max, item) => Math.max(max, item.id), 0) + 1
  const newItems: AcademicItem[] = []

  for (const rawEvent of rawEvents) {
<<<<<<< HEAD
    if (rawEvent["RRULE"]) {
      continue
    }

=======
>>>>>>> 81585241
    const dtStart = rawEvent["DTSTART"]
    const summaryRaw = rawEvent["SUMMARY"]
    if (!dtStart || !summaryRaw) continue

    const startDate = parseIcsDate(dtStart)
    if (!startDate) continue

    const summary = decodeIcsText(summaryRaw).trim()
    const course = extractCourseFromSummary(summary)
    const description = rawEvent["DESCRIPTION"]
      ? decodeIcsText(rawEvent["DESCRIPTION"]).replace(/\n+/g, " ").trim()
      : ""

    const externalId = rawEvent["UID"]?.trim()
    const identifier = externalId || `${summary}-${startDate.toISOString()}`

    if (existingExternalIds.has(identifier)) {
      continue
    }

    existingExternalIds.add(identifier)

    newItems.push({
      id: nextId++,
      course,
      type: "calendar",
      title: summary,
      dueAt: startDate.toISOString(),
      notes: description,
      completed: false,
      source: "ics",
      externalId: identifier
    })
  }

  return { items: [...existingItems, ...newItems], added: newItems.length }
}

<<<<<<< HEAD
const mergeRecurringMeetings = (
  rawEvents: RawIcsEvent[],
  existingSchedule: CalendarSchedule[]
) => {
  const scheduleMap = new Map(existingSchedule.map(item => [item.id, item]))
  let added = 0

  for (const rawEvent of rawEvents) {
    if (!rawEvent["RRULE"]) continue

    const dtStartRaw = rawEvent["DTSTART"]
    if (!dtStartRaw) continue
    const startDate = parseIcsDate(dtStartRaw)
    if (!startDate) continue

    const dtEndRaw = rawEvent["DTEND"]
    const endDate = dtEndRaw ? parseIcsDate(dtEndRaw) : null

    const summary = rawEvent["SUMMARY"] ? decodeIcsText(rawEvent["SUMMARY"]).trim() : "Course"
    const course = extractCourseFromSummary(summary)
    const location = rawEvent["LOCATION"] ? decodeIcsText(rawEvent["LOCATION"]).trim() : undefined
    const externalId = rawEvent["UID"]?.trim() || `${summary}-${startDate.toISOString()}`
    const rule = parseRrule(rawEvent["RRULE"])
    const meetingDays = rule["BYDAY"] ? rule["BYDAY"].split(",").map(day => day.trim()) : []

    const nextOccurrence = calculateNextOccurrence(startDate, meetingDays)

    const scheduleItem: CalendarSchedule = {
      id: externalId,
      course,
      title: summary,
      location,
      meetingDays,
      startTime: startDate.toISOString(),
      endTime: endDate ? endDate.toISOString() : undefined,
      nextOccurrence,
      source: "ics"
    }

    if (!scheduleMap.has(externalId)) {
      added += 1
    }

    scheduleMap.set(externalId, scheduleItem)
  }

  return { schedule: Array.from(scheduleMap.values()), added }
}

=======
>>>>>>> 81585241
// Mock data
const mockCourses = [
  { id: 1, name: "Calculus II", code: "MATH 201", professor: "Dr. Smith" },
  { id: 2, name: "Physics I", code: "PHYS 101", professor: "Dr. Johnson" },
  { id: 3, name: "Biomechanics", code: "KIN 301", professor: "Dr. Williams" },
  { id: 4, name: "Sports Psychology", code: "PSYC 250", professor: "Dr. Brown" }
]

const mockAcademicItems: AcademicItem[] = [
  {
    id: 1,
    courseId: 1,
    course: "MATH 201",
    type: "exam",
    title: "Midterm Exam",
    dueAt: "2024-01-15T14:00:00Z",
    notes: "Chapters 1-5, bring calculator",
    completed: false,
    source: "manual"
  },
  {
    id: 2,
    courseId: 2,
    course: "PHYS 101",
    type: "assignment",
    title: "Lab Report #3",
    dueAt: "2024-01-16T23:59:00Z",
    notes: "Kinematics experiment",
    completed: false,
    source: "manual"
  },
  {
    id: 3,
    courseId: 3,
    course: "KIN 301",
    type: "reading",
    title: "Chapter 5: Biomechanics",
    dueAt: "2024-01-19T09:00:00Z",
    notes: "Focus on joint mechanics",
    completed: true,
    source: "manual"
  },
  {
    id: 4,
    courseId: 4,
    course: "PSYC 250",
    type: "essay",
    title: "Motivation in Sports",
    dueAt: "2024-01-22T23:59:00Z",
    notes: "1500 words, APA format",
    completed: false,
    source: "manual"
  }
]

const getTypeIcon = (type: string) => {
  switch (type) {
    case "exam": return <FileText className="h-4 w-4" />
    case "assignment": return <BookOpen className="h-4 w-4" />
    case "reading": return <BookOpen className="h-4 w-4" />
    case "essay": return <FileText className="h-4 w-4" />
    case "calendar": return <Calendar className="h-4 w-4" />
    default: return <BookOpen className="h-4 w-4" />
  }
}

const getTypeColor = (type: string) => {
  switch (type) {
    case "exam": return "bg-red-100 text-red-800 border-red-200"
    case "assignment": return "bg-blue-100 text-blue-800 border-blue-200"
    case "reading": return "bg-green-100 text-green-800 border-green-200"
    case "essay": return "bg-purple-100 text-purple-800 border-purple-200"
    case "calendar": return "bg-amber-100 text-amber-800 border-amber-200"
    default: return "bg-gray-100 text-gray-800 border-gray-200"
  }
}

const formatDate = (dateString: string) => {
  const date = new Date(dateString)
  const now = new Date()
  const diffTime = date.getTime() - now.getTime()
  const diffDays = Math.ceil(diffTime / (1000 * 60 * 60 * 24))
  
  if (diffDays < 0) return "Overdue"
  if (diffDays === 0) return "Today"
  if (diffDays === 1) return "Tomorrow"
  return `In ${diffDays} days`
}

export default function Academics() {
  const [courses] = useState(mockCourses)
  const [academicItems, setAcademicItems] = useState<AcademicItem[]>(mockAcademicItems)
<<<<<<< HEAD
  const [calendarSchedule, setCalendarSchedule] = useState<CalendarSchedule[]>([])
=======
>>>>>>> 81585241
  const [isAddDialogOpen, setIsAddDialogOpen] = useState(false)
  const [isImportDialogOpen, setIsImportDialogOpen] = useState(false)
  const [importStatus, setImportStatus] = useState<string | null>(null)
  const [newItem, setNewItem] = useState<NewItem>({
    courseId: "",
    type: "assignment",
    title: "",
    dueAt: "",
    notes: ""
  })

  const handleAddItem = () => {
    if (newItem.courseId && newItem.title && newItem.dueAt) {
      setAcademicItems(prev => {
        const course = courses.find(c => c.id === parseInt(newItem.courseId))
        const nextId = prev.reduce((max, item) => Math.max(max, item.id), 0) + 1
        const item: AcademicItem = {
          id: nextId,
          courseId: parseInt(newItem.courseId),
          course: course?.code ?? "General",
          type: newItem.type,
          title: newItem.title,
          dueAt: newItem.dueAt,
          notes: newItem.notes,
          completed: false,
          source: "manual"
        }
        return [...prev, item]
      })
      setNewItem({ courseId: "", type: "assignment", title: "", dueAt: "", notes: "" })
      setIsAddDialogOpen(false)
    }
  }

  const handleIcsUpload = (event: ChangeEvent<HTMLInputElement>) => {
    const file = event.target.files?.[0]
    if (!file) return

    const reader = new FileReader()

    reader.onload = () => {
      try {
        const text = typeof reader.result === "string" ? reader.result : ""
        const rawEvents = parseIcsContent(text)
        let addedCount = 0
<<<<<<< HEAD
        let scheduleCount = 0
=======
>>>>>>> 81585241

        setAcademicItems(prev => {
          const { items, added } = mergeIcsEvents(rawEvents, prev)
          addedCount = added
          return items
        })

<<<<<<< HEAD
        setCalendarSchedule(prev => {
          const { schedule, added } = mergeRecurringMeetings(rawEvents, prev)
          scheduleCount = added
          return schedule
        })

        if (addedCount > 0 || scheduleCount > 0) {
          const parts = []
          if (scheduleCount > 0) {
            parts.push(`${scheduleCount} recurring class${scheduleCount > 1 ? "es" : ""}`)
          }
          if (addedCount > 0) {
            parts.push(`${addedCount} one-off event${addedCount > 1 ? "s" : ""}`)
          }
          setImportStatus(`Imported ${parts.join(" and ")}.`)
        } else {
          setImportStatus("No new events or classes found in the uploaded calendar.")
=======
        if (addedCount > 0) {
          setImportStatus(`Imported ${addedCount} new event${addedCount > 1 ? "s" : ""}.`)
        } else {
          setImportStatus("No new events found in the uploaded calendar.")
>>>>>>> 81585241
        }
      } catch (_error) {
        setImportStatus("We couldn't process that calendar file. Please try again.")
      }
    }

    reader.onerror = () => {
      setImportStatus("We couldn't read that file. Please try again.")
    }

    reader.readAsText(file)
    event.target.value = ""
  }

  const toggleComplete = (id: number) => {
    setAcademicItems(prev =>
      prev.map(item =>
        item.id === id ? { ...item, completed: !item.completed } : item
      )
    )
  }

  const upcomingItems = academicItems
    .filter(item => !item.completed)
    .sort((a, b) => new Date(a.dueAt).getTime() - new Date(b.dueAt).getTime())

  const overdueItems = academicItems.filter(item =>
    !item.completed && new Date(item.dueAt) < new Date()
  )

  const upcomingClasses = calendarSchedule
    .filter(item => item.nextOccurrence)
    .sort((a, b) => {
      const aTime = a.nextOccurrence ? new Date(a.nextOccurrence).getTime() : Number.MAX_SAFE_INTEGER
      const bTime = b.nextOccurrence ? new Date(b.nextOccurrence).getTime() : Number.MAX_SAFE_INTEGER
      return aTime - bTime
    })

  return (
    <div className="space-y-6">
      {/* Header */}
      <div className="flex items-center justify-between">
        <div>
          <h1 className="text-3xl font-bold text-foreground">Academics</h1>
          <p className="text-muted-foreground">Track your courses, assignments, and exams</p>
        </div>
        <div className="flex items-center gap-2">
          <Dialog
            open={isImportDialogOpen}
            onOpenChange={(open) => {
              setIsImportDialogOpen(open)
              if (open) {
                setImportStatus(null)
              }
            }}
          >
            <DialogTrigger asChild>
              <Button variant="outline">
                <Calendar className="h-4 w-4 mr-2" />
                Import .ics
              </Button>
            </DialogTrigger>
            <DialogContent>
              <DialogHeader>
                <DialogTitle>Import Calendar (.ics)</DialogTitle>
              </DialogHeader>
              <div className="space-y-4">
                <p className="text-sm text-muted-foreground">
                  Upload an iCalendar (.ics) file to automatically add events to your upcoming schedule.
                </p>
                <Input
                  type="file"
                  accept=".ics,text/calendar"
                  onChange={handleIcsUpload}
                />
                {importStatus && (
                  <p className="text-sm text-muted-foreground">{importStatus}</p>
                )}
              </div>
            </DialogContent>
          </Dialog>
          <Dialog open={isAddDialogOpen} onOpenChange={setIsAddDialogOpen}>
            <DialogTrigger asChild>
              <Button>
                <Plus className="h-4 w-4 mr-2" />
                Add Item
              </Button>
            </DialogTrigger>
            <DialogContent>
              <DialogHeader>
                <DialogTitle>Add Academic Item</DialogTitle>
              </DialogHeader>
              <div className="space-y-4">
                <div>
                  <label className="text-sm font-medium">Course</label>
                  <select
                    className="w-full p-2 border rounded-md"
                    value={newItem.courseId}
                    onChange={(e) => setNewItem(prev => ({ ...prev, courseId: e.target.value }))}
                  >
                    <option value="">Select a course</option>
                    {courses.map(course => (
                      <option key={course.id} value={course.id}>
                        {course.code} - {course.name}
                      </option>
                    ))}
                  </select>
                </div>
                <div>
                  <label className="text-sm font-medium">Type</label>
                  <select
                    className="w-full p-2 border rounded-md"
                    value={newItem.type}
                    onChange={(e) => setNewItem(prev => ({ ...prev, type: e.target.value as ManualItemType }))}
                  >
                    <option value="assignment">Assignment</option>
                    <option value="exam">Exam</option>
                    <option value="reading">Reading</option>
                    <option value="essay">Essay</option>
                  </select>
                </div>
                <div>
                  <label className="text-sm font-medium">Title</label>
                  <Input
                    value={newItem.title}
                    onChange={(e) => setNewItem(prev => ({ ...prev, title: e.target.value }))}
                    placeholder="Enter title"
                  />
                </div>
                <div>
                  <label className="text-sm font-medium">Due Date</label>
                  <Input
                    type="datetime-local"
                    value={newItem.dueAt}
                    onChange={(e) => setNewItem(prev => ({ ...prev, dueAt: e.target.value }))}
                  />
                </div>
                <div>
                  <label className="text-sm font-medium">Notes (optional)</label>
                  <Input
                    value={newItem.notes}
                    onChange={(e) => setNewItem(prev => ({ ...prev, notes: e.target.value }))}
                    placeholder="Additional notes"
                  />
                </div>
                <Button onClick={handleAddItem} className="w-full">
                  Add Item
                </Button>
              </div>
            </DialogContent>
          </Dialog>
        </div>
      </div>

      {/* Stats Cards */}
      <div className="grid grid-cols-1 md:grid-cols-4 gap-4">
        <Card>
          <CardContent className="p-4">
            <div className="flex items-center space-x-2">
              <GraduationCap className="h-5 w-5 text-primary" />
              <div>
                <p className="text-sm font-medium">Courses</p>
                <p className="text-2xl font-bold">{courses.length}</p>
              </div>
            </div>
          </CardContent>
        </Card>
        <Card>
          <CardContent className="p-4">
            <div className="flex items-center space-x-2">
              <BookOpen className="h-5 w-5 text-blue-600" />
              <div>
                <p className="text-sm font-medium">Total Items</p>
                <p className="text-2xl font-bold">{academicItems.length}</p>
              </div>
            </div>
          </CardContent>
        </Card>
        <Card>
          <CardContent className="p-4">
            <div className="flex items-center space-x-2">
              <AlertCircle className="h-5 w-5 text-red-600" />
              <div>
                <p className="text-sm font-medium">Overdue</p>
                <p className="text-2xl font-bold">{overdueItems.length}</p>
              </div>
            </div>
          </CardContent>
        </Card>
        <Card>
          <CardContent className="p-4">
            <div className="flex items-center space-x-2">
              <CheckCircle className="h-5 w-5 text-green-600" />
              <div>
                <p className="text-sm font-medium">Completed</p>
                <p className="text-2xl font-bold">
                  {academicItems.filter(item => item.completed).length}
                </p>
              </div>
            </div>
          </CardContent>
        </Card>
      </div>

      {/* Courses */}
      <div>
        <h2 className="text-xl font-semibold mb-4">My Courses</h2>
        <div className="grid grid-cols-1 md:grid-cols-2 lg:grid-cols-4 gap-4">
          {courses.map(course => (
            <Card key={course.id}>
              <CardHeader className="pb-2">
                <CardTitle className="text-lg">{course.code}</CardTitle>
                <p className="text-sm text-muted-foreground">{course.name}</p>
              </CardHeader>
              <CardContent>
                <p className="text-xs text-muted-foreground">{course.professor}</p>
                <div className="mt-2">
                  <Badge variant="outline" className="text-xs">
                    {academicItems.filter(item => item.courseId === course.id).length} items
                  </Badge>
                </div>
              </CardContent>
            </Card>
          ))}
        </div>
      </div>

      {/* Upcoming Classes */}
      {upcomingClasses.length > 0 && (
        <div>
          <h2 className="text-xl font-semibold mb-4">Upcoming Classes</h2>
          <Card>
            <CardContent className="p-0">
              <Table>
                <TableHeader>
                  <TableRow>
                    <TableHead>Course</TableHead>
                    <TableHead>When</TableHead>
                    <TableHead>Time</TableHead>
                    <TableHead>Location</TableHead>
                  </TableRow>
                </TableHeader>
                <TableBody>
                  {upcomingClasses.map(meeting => (
                    <TableRow key={meeting.id}>
                      <TableCell className="font-medium">{meeting.course}</TableCell>
                      <TableCell>
                        <div className="flex flex-col">
                          <span>{meeting.title}</span>
                          <span className="text-xs text-muted-foreground">
                            {formatMeetingDays(meeting.meetingDays)}
                          </span>
                        </div>
                      </TableCell>
                      <TableCell>
                        <div className="flex flex-col">
                          <span>{formatTimeRange(meeting.startTime, meeting.endTime)}</span>
                          <span className="text-xs text-muted-foreground">
                            {formatNextOccurrence(meeting.nextOccurrence)}
                          </span>
                        </div>
                      </TableCell>
                      <TableCell>{meeting.location ?? ""}</TableCell>
                    </TableRow>
                  ))}
                </TableBody>
              </Table>
            </CardContent>
          </Card>
        </div>
      )}

      {/* Upcoming Items */}
      <div>
        <h2 className="text-xl font-semibold mb-4">Upcoming Items</h2>
        <Card>
          <CardContent className="p-0">
            <Table>
              <TableHeader>
                <TableRow>
                  <TableHead>Course</TableHead>
                  <TableHead>Type</TableHead>
                  <TableHead>Title</TableHead>
                  <TableHead>Due Date</TableHead>
                  <TableHead>Status</TableHead>
                  <TableHead>Actions</TableHead>
                </TableRow>
              </TableHeader>
              <TableBody>
                {upcomingItems.map(item => (
                  <TableRow key={item.id}>
                    <TableCell className="font-medium">{item.course}</TableCell>
                    <TableCell>
                      <Badge className={getTypeColor(item.type)}>
                        <span className="flex items-center gap-1">
                          {getTypeIcon(item.type)}
                          {item.type}
                        </span>
                      </Badge>
                    </TableCell>
                    <TableCell>{item.title}</TableCell>
                    <TableCell>
                      <div className="flex items-center gap-2">
                        <Calendar className="h-4 w-4 text-muted-foreground" />
                        <span className={formatDate(item.dueAt) === "Overdue" ? "text-red-600" : ""}>
                          {formatDate(item.dueAt)}
                        </span>
                      </div>
                    </TableCell>
                    <TableCell>
                      <Badge variant={item.completed ? "default" : "secondary"}>
                        {item.completed ? "Completed" : "Pending"}
                      </Badge>
                    </TableCell>
                    <TableCell>
                      <Button 
                        variant="outline" 
                        size="sm"
                        onClick={() => toggleComplete(item.id)}
                      >
                        {item.completed ? "Undo" : "Complete"}
                      </Button>
                    </TableCell>
                  </TableRow>
                ))}
              </TableBody>
            </Table>
          </CardContent>
        </Card>
      </div>

      {/* Overdue Items Alert */}
      {overdueItems.length > 0 && (
        <Card className="border-red-200 bg-red-50">
          <CardHeader>
            <CardTitle className="flex items-center gap-2 text-red-800">
              <AlertCircle className="h-5 w-5" />
              Overdue Items
            </CardTitle>
          </CardHeader>
          <CardContent>
            <div className="space-y-2">
              {overdueItems.map(item => (
                <div key={item.id} className="flex items-center justify-between p-3 bg-white rounded-lg border border-red-200">
                  <div>
                    <p className="font-medium">{item.title}</p>
                    <p className="text-sm text-muted-foreground">{item.course}</p>
                  </div>
                  <Badge className="bg-red-100 text-red-800 border-red-200">
                    Overdue
                  </Badge>
                </div>
              ))}
            </div>
          </CardContent>
        </Card>
      )}
    </div>
  )
}
<|MERGE_RESOLUTION|>--- conflicted
+++ resolved
@@ -33,21 +33,6 @@
   externalId?: string
 }
 
-<<<<<<< HEAD
-type CalendarSchedule = {
-  id: string
-  course: string
-  title: string
-  location?: string
-  meetingDays: string[]
-  startTime: string
-  endTime?: string
-  nextOccurrence: string | null
-  source: "ics"
-}
-
-=======
->>>>>>> 81585241
 type NewItem = {
   courseId: string
   type: ManualItemType
@@ -133,91 +118,6 @@
   return summary || "Calendar"
 }
 
-<<<<<<< HEAD
-const parseRrule = (rrule: string) => {
-  return rrule.split(";").reduce<Record<string, string>>((acc, part) => {
-    const [key, value] = part.split("=")
-    if (key && value) {
-      acc[key.toUpperCase()] = value
-    }
-    return acc
-  }, {})
-}
-
-const WEEKDAY_CODES: Record<number, string> = {
-  0: "SU",
-  1: "MO",
-  2: "TU",
-  3: "WE",
-  4: "TH",
-  5: "FR",
-  6: "SA"
-}
-
-const WEEKDAY_LABELS: Record<string, string> = {
-  SU: "Sun",
-  MO: "Mon",
-  TU: "Tue",
-  WE: "Wed",
-  TH: "Thu",
-  FR: "Fri",
-  SA: "Sat"
-}
-
-const calculateNextOccurrence = (start: Date, meetingDays: string[]) => {
-  if (!meetingDays.length) {
-    return start.getTime() >= Date.now() ? start.toISOString() : null
-  }
-
-  const now = new Date()
-  const eventHours = start.getHours()
-  const eventMinutes = start.getMinutes()
-  const eventSeconds = start.getSeconds()
-  const allowedDays = new Set(meetingDays)
-
-  for (let offset = 0; offset < 14; offset++) {
-    const candidate = new Date(now)
-    candidate.setDate(now.getDate() + offset)
-    const dayCode = WEEKDAY_CODES[candidate.getDay()]
-    if (!allowedDays.has(dayCode)) continue
-
-    candidate.setHours(eventHours, eventMinutes, eventSeconds, 0)
-    if (candidate.getTime() >= now.getTime()) {
-      return candidate.toISOString()
-    }
-  }
-
-  return null
-}
-
-const formatMeetingDays = (meetingDays: string[]) => {
-  if (!meetingDays.length) return "One-time"
-  return meetingDays.map(day => WEEKDAY_LABELS[day] ?? day).join(", ")
-}
-
-const formatTimeRange = (startTime: string, endTime?: string) => {
-  const startDate = new Date(startTime)
-  const startLabel = startDate.toLocaleTimeString([], { hour: "numeric", minute: "2-digit" })
-  if (!endTime) return startLabel
-  const endDate = new Date(endTime)
-  const endLabel = endDate.toLocaleTimeString([], { hour: "numeric", minute: "2-digit" })
-  return `${startLabel} – ${endLabel}`
-}
-
-const formatNextOccurrence = (isoString: string | null) => {
-  if (!isoString) return "No upcoming session"
-  const date = new Date(isoString)
-  return date.toLocaleString([], {
-    weekday: "short",
-    month: "short",
-    day: "numeric",
-    hour: "numeric",
-    minute: "2-digit"
-  })
-}
-
-=======
->>>>>>> 81585241
 const mergeIcsEvents = (rawEvents: RawIcsEvent[], existingItems: AcademicItem[]) => {
   const existingExternalIds = new Set(
     existingItems
@@ -229,13 +129,6 @@
   const newItems: AcademicItem[] = []
 
   for (const rawEvent of rawEvents) {
-<<<<<<< HEAD
-    if (rawEvent["RRULE"]) {
-      continue
-    }
-
-=======
->>>>>>> 81585241
     const dtStart = rawEvent["DTSTART"]
     const summaryRaw = rawEvent["SUMMARY"]
     if (!dtStart || !summaryRaw) continue
@@ -274,58 +167,6 @@
   return { items: [...existingItems, ...newItems], added: newItems.length }
 }
 
-<<<<<<< HEAD
-const mergeRecurringMeetings = (
-  rawEvents: RawIcsEvent[],
-  existingSchedule: CalendarSchedule[]
-) => {
-  const scheduleMap = new Map(existingSchedule.map(item => [item.id, item]))
-  let added = 0
-
-  for (const rawEvent of rawEvents) {
-    if (!rawEvent["RRULE"]) continue
-
-    const dtStartRaw = rawEvent["DTSTART"]
-    if (!dtStartRaw) continue
-    const startDate = parseIcsDate(dtStartRaw)
-    if (!startDate) continue
-
-    const dtEndRaw = rawEvent["DTEND"]
-    const endDate = dtEndRaw ? parseIcsDate(dtEndRaw) : null
-
-    const summary = rawEvent["SUMMARY"] ? decodeIcsText(rawEvent["SUMMARY"]).trim() : "Course"
-    const course = extractCourseFromSummary(summary)
-    const location = rawEvent["LOCATION"] ? decodeIcsText(rawEvent["LOCATION"]).trim() : undefined
-    const externalId = rawEvent["UID"]?.trim() || `${summary}-${startDate.toISOString()}`
-    const rule = parseRrule(rawEvent["RRULE"])
-    const meetingDays = rule["BYDAY"] ? rule["BYDAY"].split(",").map(day => day.trim()) : []
-
-    const nextOccurrence = calculateNextOccurrence(startDate, meetingDays)
-
-    const scheduleItem: CalendarSchedule = {
-      id: externalId,
-      course,
-      title: summary,
-      location,
-      meetingDays,
-      startTime: startDate.toISOString(),
-      endTime: endDate ? endDate.toISOString() : undefined,
-      nextOccurrence,
-      source: "ics"
-    }
-
-    if (!scheduleMap.has(externalId)) {
-      added += 1
-    }
-
-    scheduleMap.set(externalId, scheduleItem)
-  }
-
-  return { schedule: Array.from(scheduleMap.values()), added }
-}
-
-=======
->>>>>>> 81585241
 // Mock data
 const mockCourses = [
   { id: 1, name: "Calculus II", code: "MATH 201", professor: "Dr. Smith" },
@@ -418,10 +259,6 @@
 export default function Academics() {
   const [courses] = useState(mockCourses)
   const [academicItems, setAcademicItems] = useState<AcademicItem[]>(mockAcademicItems)
-<<<<<<< HEAD
-  const [calendarSchedule, setCalendarSchedule] = useState<CalendarSchedule[]>([])
-=======
->>>>>>> 81585241
   const [isAddDialogOpen, setIsAddDialogOpen] = useState(false)
   const [isImportDialogOpen, setIsImportDialogOpen] = useState(false)
   const [importStatus, setImportStatus] = useState<string | null>(null)
@@ -467,10 +304,6 @@
         const text = typeof reader.result === "string" ? reader.result : ""
         const rawEvents = parseIcsContent(text)
         let addedCount = 0
-<<<<<<< HEAD
-        let scheduleCount = 0
-=======
->>>>>>> 81585241
 
         setAcademicItems(prev => {
           const { items, added } = mergeIcsEvents(rawEvents, prev)
@@ -478,30 +311,10 @@
           return items
         })
 
-<<<<<<< HEAD
-        setCalendarSchedule(prev => {
-          const { schedule, added } = mergeRecurringMeetings(rawEvents, prev)
-          scheduleCount = added
-          return schedule
-        })
-
-        if (addedCount > 0 || scheduleCount > 0) {
-          const parts = []
-          if (scheduleCount > 0) {
-            parts.push(`${scheduleCount} recurring class${scheduleCount > 1 ? "es" : ""}`)
-          }
-          if (addedCount > 0) {
-            parts.push(`${addedCount} one-off event${addedCount > 1 ? "s" : ""}`)
-          }
-          setImportStatus(`Imported ${parts.join(" and ")}.`)
-        } else {
-          setImportStatus("No new events or classes found in the uploaded calendar.")
-=======
         if (addedCount > 0) {
           setImportStatus(`Imported ${addedCount} new event${addedCount > 1 ? "s" : ""}.`)
         } else {
           setImportStatus("No new events found in the uploaded calendar.")
->>>>>>> 81585241
         }
       } catch (_error) {
         setImportStatus("We couldn't process that calendar file. Please try again.")
